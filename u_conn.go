// Copyright 2017 Google Inc. All rights reserved.
// Use of this source code is governed by a BSD-style
// license that can be found in the LICENSE file.

package tls

import (
	"bufio"
	"bytes"
	"context"
	"crypto/cipher"
	"crypto/ecdh"
	"encoding/binary"
	"errors"
	"fmt"
	"hash"
	"net"
	"strconv"
)

type ClientHelloBuildStatus int

const NotBuilt ClientHelloBuildStatus = 0
const BuildByUtls ClientHelloBuildStatus = 1
const BuildByGoTLS ClientHelloBuildStatus = 2

type UConn struct {
	*Conn

<<<<<<< HEAD
	Extensions        []TLSExtension
	ClientHelloID     ClientHelloID
	sessionController *sessionController
=======
	Extensions    []TLSExtension
	ClientHelloID ClientHelloID
	pskExtension  []*FakePreSharedKeyExtension
>>>>>>> 45e7f1de

	clientHelloBuildStatus ClientHelloBuildStatus

	HandshakeState PubClientHandshakeState

	greaseSeed [ssl_grease_last_index]uint16

	omitSNIExtension bool

	// certCompressionAlgs represents the set of advertised certificate compression
	// algorithms, as specified in the ClientHello. This is only relevant client-side, for the
	// server certificate. All other forms of certificate compression are unsupported.
	certCompressionAlgs []CertCompressionAlgo
}

// UClient returns a new uTLS client, with behavior depending on clientHelloID.
// Config CAN be nil, but make sure to eventually specify ServerName.
func UClient(conn net.Conn, config *Config, clientHelloID ClientHelloID, pskExtension ...*FakePreSharedKeyExtension) *UConn {
	if config == nil {
		config = &Config{}
	}
	tlsConn := Conn{conn: conn, config: config, isClient: true}
	handshakeState := PubClientHandshakeState{C: &tlsConn, Hello: &PubClientHelloMsg{}}
	uconn := UConn{Conn: &tlsConn, ClientHelloID: clientHelloID, pskExtension: pskExtension, HandshakeState: handshakeState}
	uconn.HandshakeState.uconn = &uconn
	uconn.handshakeFn = uconn.clientHandshake
	uconn.sessionController = newSessionController(&uconn)
	uconn.utls.sessionController = uconn.sessionController
	return &uconn
}

// BuildHandshakeState behavior varies based on ClientHelloID and
// whether it was already called before.
// If HelloGolang:
//
//	[only once] make default ClientHello and overwrite existing state
//
// If any other mimicking ClientHelloID is used:
//
//	[only once] make ClientHello based on ID and overwrite existing state
//	[each call] apply uconn.Extensions config to internal crypto/tls structures
//	[each call] marshal ClientHello.
//
// BuildHandshakeState is automatically called before uTLS performs handshake,
// amd should only be called explicitly to inspect/change fields of
// default/mimicked ClientHello.
func (uconn *UConn) BuildHandshakeState() error {
	if uconn.ClientHelloID == HelloGolang {
		if uconn.clientHelloBuildStatus == BuildByGoTLS {
			return nil
		}
		uAssert(uconn.clientHelloBuildStatus == NotBuilt, "BuildHandshakeState failed: invalid call, client hello has already been built by utls")

		// use default Golang ClientHello.
		hello, keySharePrivate, err := uconn.makeClientHello()
		if err != nil {
			return err
		}

		uconn.HandshakeState.Hello = hello.getPublicPtr()
		if ecdheKey, ok := keySharePrivate.(*ecdh.PrivateKey); ok {
			uconn.HandshakeState.State13.EcdheKey = ecdheKey
		} else if kemKey, ok := keySharePrivate.(*kemPrivateKey); ok {
			uconn.HandshakeState.State13.KEMKey = kemKey.ToPublic()
		} else {
			return fmt.Errorf("uTLS: unknown keySharePrivate type: %T", keySharePrivate)
		}
		uconn.HandshakeState.C = uconn.Conn
		uconn.clientHelloBuildStatus = BuildByGoTLS
	} else {
		uAssert(uconn.clientHelloBuildStatus == BuildByUtls || uconn.clientHelloBuildStatus == NotBuilt, "BuildHandshakeState failed: invalid call, client hello has already been built by go-tls")
		if uconn.clientHelloBuildStatus == NotBuilt {
			err := uconn.applyPresetByID(uconn.ClientHelloID)
			if err != nil {
				return err
			}
			if uconn.omitSNIExtension {
				uconn.removeSNIExtension()
			}
		}

		err := uconn.ApplyConfig()
		if err != nil {
			return err
		}

		err = uconn.uLoadSession()
		if err != nil {
			return err
		}

		err = uconn.MarshalClientHello()
		if err != nil {
			return err
		}

		uconn.uApplyPatch()

		uconn.sessionController.finalCheck()
		uconn.clientHelloBuildStatus = BuildByUtls
	}
	return nil
}

func (uconn *UConn) uLoadSession() error {
	if cfg := uconn.config; cfg.SessionTicketsDisabled || cfg.ClientSessionCache == nil {
		return nil
	}
	switch uconn.sessionController.shouldLoadSession() {
	case shouldReturn:
	case shouldSetTicket:
		uconn.sessionController.setSessionTicketToUConn()
	case shouldSetPsk:
		uconn.sessionController.setPskToUConn()
	case shouldLoad:
		hello := uconn.HandshakeState.Hello.getPrivatePtr()
		uconn.sessionController.utlsAboutToLoadSession()
		session, earlySecret, binderKey, err := uconn.loadSession(hello)
		if session == nil || err != nil {
			return err
		}
		if session.version == VersionTLS12 {
			// We use the session ticket extension for tls 1.2 session resumption
			uconn.sessionController.initSessionTicketExt(session, hello.sessionTicket)
			uconn.sessionController.setSessionTicketToUConn()
		} else {
			uconn.sessionController.initPskExt(session, earlySecret, binderKey, hello.pskIdentities)
		}
	}

	return nil
}

func (uconn *UConn) uApplyPatch() {
	helloLen := len(uconn.HandshakeState.Hello.Raw)
	if uconn.sessionController.shouldUpdateBinders() {
		uconn.sessionController.updateBinders()
		uconn.sessionController.setPskToUConn()
	}
	uAssert(helloLen == len(uconn.HandshakeState.Hello.Raw), "tls: uApplyPatch Failed: the patch should never change the length of the marshaled clientHello")
}

func (uconn *UConn) DidTls12Resume() bool {
	return uconn.didResume
}

// SetSessionState sets the session ticket, which may be preshared or fake.
// If session is nil, the body of session ticket extension will be unset,
// but the extension itself still MAY be present for mimicking purposes.
// Session tickets to be reused - use same cache on following connections.
//
// Deprecated: This method is deprecated in favor of SetSessionTicketExtension,
// as it only handles session override of TLS 1.2
func (uconn *UConn) SetSessionState(session *ClientSessionState) error {
	sessionTicketExt := &SessionTicketExtension{Initialized: true}
	if session != nil {
		sessionTicketExt.Ticket = session.ticket
		sessionTicketExt.Session = session.session
	}
	return uconn.SetSessionTicketExtension(sessionTicketExt)
}

// SetSessionTicket sets the session ticket extension.
// If extension is nil, this will be a no-op.
func (uconn *UConn) SetSessionTicketExtension(sessionTicketExt ISessionTicketExtension) error {
	if uconn.config.SessionTicketsDisabled || uconn.config.ClientSessionCache == nil {
		return fmt.Errorf("tls: SetSessionTicketExtension failed: session is disabled")
	}
	if sessionTicketExt == nil {
		return nil
	}
	return uconn.sessionController.overrideSessionTicketExt(sessionTicketExt)
}

// SetPskExtension sets the psk extension for tls 1.3 resumption. This is a no-op if the psk is nil.
func (uconn *UConn) SetPskExtension(pskExt PreSharedKeyExtension) error {
	if uconn.config.SessionTicketsDisabled || uconn.config.ClientSessionCache == nil {
		return fmt.Errorf("tls: SetPskExtension failed: session is disabled")
	}
	if pskExt == nil {
		return nil
	}

	uconn.HandshakeState.Hello.TicketSupported = true
	return uconn.sessionController.overridePskExt(pskExt)
}

// If you want session tickets to be reused - use same cache on following connections
func (uconn *UConn) SetSessionCache(cache ClientSessionCache) {
	uconn.config.ClientSessionCache = cache
	uconn.HandshakeState.Hello.TicketSupported = true
}

// SetClientRandom sets client random explicitly.
// BuildHandshakeFirst() must be called before SetClientRandom.
// r must to be 32 bytes long.
func (uconn *UConn) SetClientRandom(r []byte) error {
	if len(r) != 32 {
		return errors.New("Incorrect client random length! Expected: 32, got: " + strconv.Itoa(len(r)))
	} else {
		uconn.HandshakeState.Hello.Random = make([]byte, 32)
		copy(uconn.HandshakeState.Hello.Random, r)
		return nil
	}
}

func (uconn *UConn) SetSNI(sni string) {
	hname := hostnameInSNI(sni)
	uconn.config.ServerName = hname
	for _, ext := range uconn.Extensions {
		sniExt, ok := ext.(*SNIExtension)
		if ok {
			sniExt.ServerName = hname
		}
	}
}

// RemoveSNIExtension removes SNI from the list of extensions sent in ClientHello
// It returns an error when used with HelloGolang ClientHelloID
func (uconn *UConn) RemoveSNIExtension() error {
	if uconn.ClientHelloID == HelloGolang {
		return fmt.Errorf("cannot call RemoveSNIExtension on a UConn with a HelloGolang ClientHelloID")
	}
	uconn.omitSNIExtension = true
	return nil
}

func (uconn *UConn) removeSNIExtension() {
	filteredExts := make([]TLSExtension, 0, len(uconn.Extensions))
	for _, e := range uconn.Extensions {
		if _, ok := e.(*SNIExtension); !ok {
			filteredExts = append(filteredExts, e)
		}
	}
	uconn.Extensions = filteredExts
}

// Handshake runs the client handshake using given clientHandshakeState
// Requires hs.hello, and, optionally, hs.session to be set.
func (c *UConn) Handshake() error {
	return c.HandshakeContext(context.Background())
}

// HandshakeContext runs the client or server handshake
// protocol if it has not yet been run.
//
// The provided Context must be non-nil. If the context is canceled before
// the handshake is complete, the handshake is interrupted and an error is returned.
// Once the handshake has completed, cancellation of the context will not affect the
// connection.
func (c *UConn) HandshakeContext(ctx context.Context) error {
	// Delegate to unexported method for named return
	// without confusing documented signature.
	return c.handshakeContext(ctx)
}

func (c *UConn) handshakeContext(ctx context.Context) (ret error) {
	// Fast sync/atomic-based exit if there is no handshake in flight and the
	// last one succeeded without an error. Avoids the expensive context setup
	// and mutex for most Read and Write calls.
	if c.isHandshakeComplete.Load() {
		return nil
	}

	handshakeCtx, cancel := context.WithCancel(ctx)
	// Note: defer this before starting the "interrupter" goroutine
	// so that we can tell the difference between the input being canceled and
	// this cancellation. In the former case, we need to close the connection.
	defer cancel()

	// Start the "interrupter" goroutine, if this context might be canceled.
	// (The background context cannot).
	//
	// The interrupter goroutine waits for the input context to be done and
	// closes the connection if this happens before the function returns.
	if c.quic != nil {
		c.quic.cancelc = handshakeCtx.Done()
		c.quic.cancel = cancel
	} else if ctx.Done() != nil {
		done := make(chan struct{})
		interruptRes := make(chan error, 1)
		defer func() {
			close(done)
			if ctxErr := <-interruptRes; ctxErr != nil {
				// Return context error to user.
				ret = ctxErr
			}
		}()
		go func() {
			select {
			case <-handshakeCtx.Done():
				// Close the connection, discarding the error
				_ = c.conn.Close()
				interruptRes <- handshakeCtx.Err()
			case <-done:
				interruptRes <- nil
			}
		}()
	}

	c.handshakeMutex.Lock()
	defer c.handshakeMutex.Unlock()

	if err := c.handshakeErr; err != nil {
		return err
	}
	if c.isHandshakeComplete.Load() {
		return nil
	}

	c.in.Lock()
	defer c.in.Unlock()

	// [uTLS section begins]
	if c.isClient {
		err := c.BuildHandshakeState()
		if err != nil {
			return err
		}
	}
	// [uTLS section ends]
	c.handshakeErr = c.handshakeFn(handshakeCtx)
	if c.handshakeErr == nil {
		c.handshakes++
	} else {
		// If an error occurred during the hadshake try to flush the
		// alert that might be left in the buffer.
		c.flush()
	}

	if c.handshakeErr == nil && !c.isHandshakeComplete.Load() {
		c.handshakeErr = errors.New("tls: internal error: handshake should have had a result")
	}
	if c.handshakeErr != nil && c.isHandshakeComplete.Load() {
		panic("tls: internal error: handshake returned an error but is marked successful")
	}

	if c.quic != nil {
		if c.handshakeErr == nil {
			c.quicHandshakeComplete()
			// Provide the 1-RTT read secret now that the handshake is complete.
			// The QUIC layer MUST NOT decrypt 1-RTT packets prior to completing
			// the handshake (RFC 9001, Section 5.7).
			c.quicSetReadSecret(QUICEncryptionLevelApplication, c.cipherSuite, c.in.trafficSecret)
		} else {
			var a alert
			c.out.Lock()
			if !errors.As(c.out.err, &a) {
				a = alertInternalError
			}
			c.out.Unlock()
			// Return an error which wraps both the handshake error and
			// any alert error we may have sent, or alertInternalError
			// if we didn't send an alert.
			// Truncate the text of the alert to 0 characters.
			c.handshakeErr = fmt.Errorf("%w%.0w", c.handshakeErr, AlertError(a))
		}
		close(c.quic.blockedc)
		close(c.quic.signalc)
	}

	return c.handshakeErr
}

// Copy-pasted from tls.Conn in its entirety. But c.Handshake() is now utls' one, not tls.
// Write writes data to the connection.
func (c *UConn) Write(b []byte) (int, error) {
	// interlock with Close below
	for {
		x := c.activeCall.Load()
		if x&1 != 0 {
			return 0, net.ErrClosed
		}
		if c.activeCall.CompareAndSwap(x, x+2) {
			defer c.activeCall.Add(-2)
			break
		}
	}

	if err := c.Handshake(); err != nil {
		return 0, err
	}

	c.out.Lock()
	defer c.out.Unlock()

	if err := c.out.err; err != nil {
		return 0, err
	}

	if !c.isHandshakeComplete.Load() {
		return 0, alertInternalError
	}

	if c.closeNotifySent {
		return 0, errShutdown
	}

	// SSL 3.0 and TLS 1.0 are susceptible to a chosen-plaintext
	// attack when using block mode ciphers due to predictable IVs.
	// This can be prevented by splitting each Application Data
	// record into two records, effectively randomizing the IV.
	//
	// https://www.openssl.org/~bodo/tls-cbc.txt
	// https://bugzilla.mozilla.org/show_bug.cgi?id=665814
	// https://www.imperialviolet.org/2012/01/15/beastfollowup.html

	var m int
	if len(b) > 1 && c.vers <= VersionTLS10 {
		if _, ok := c.out.cipher.(cipher.BlockMode); ok {
			n, err := c.writeRecordLocked(recordTypeApplicationData, b[:1])
			if err != nil {
				return n, c.out.setErrorLocked(err)
			}
			m, b = 1, b[1:]
		}
	}

	n, err := c.writeRecordLocked(recordTypeApplicationData, b)
	return n + m, c.out.setErrorLocked(err)
}

// clientHandshakeWithOneState checks that exactly one expected state is set (1.2 or 1.3)
// and performs client TLS handshake with that state
func (c *UConn) clientHandshake(ctx context.Context) (err error) {
	// [uTLS section begins]
	hello := c.HandshakeState.Hello.getPrivatePtr()
	defer func() { c.HandshakeState.Hello = hello.getPublicPtr() }()

	sessionIsLocked := c.utls.sessionController.isSessionLocked()

	// after this point exactly 1 out of 2 HandshakeState pointers is non-nil,
	// useTLS13 variable tells which pointer
	// [uTLS section ends]

	if c.config == nil {
		c.config = defaultConfig()
	}

	// This may be a renegotiation handshake, in which case some fields
	// need to be reset.
	c.didResume = false

	// [uTLS section begins]
	// don't make new ClientHello, use hs.hello
	// preserve the checks from beginning and end of makeClientHello()
	if len(c.config.ServerName) == 0 && !c.config.InsecureSkipVerify && len(c.config.InsecureServerNameToVerify) == 0 {
		return errors.New("tls: at least one of ServerName, InsecureSkipVerify or InsecureServerNameToVerify must be specified in the tls.Config")
	}

	nextProtosLength := 0
	for _, proto := range c.config.NextProtos {
		if l := len(proto); l == 0 || l > 255 {
			return errors.New("tls: invalid NextProtos value")
		} else {
			nextProtosLength += 1 + l
		}
	}

	if nextProtosLength > 0xffff {
		return errors.New("tls: NextProtos values too large")
	}

	if c.handshakes > 0 {
		hello.secureRenegotiation = c.clientFinished[:]
	}

	var (
		session     *SessionState
		earlySecret []byte
		binderKey   []byte
	)
	if !sessionIsLocked {
		// [uTLS section ends]

		session, earlySecret, binderKey, err = c.loadSession(hello)

		// [uTLS section start]
	} else {
		session = c.HandshakeState.Session
		earlySecret = c.HandshakeState.State13.EarlySecret
		binderKey = c.HandshakeState.State13.BinderKey
	}
	// [uTLS section ends]
	if err != nil {
		return err
	}
	if session != nil {
		defer func() {
			// If we got a handshake failure when resuming a session, throw away
			// the session ticket. See RFC 5077, Section 3.2.
			//
			// RFC 8446 makes no mention of dropping tickets on failure, but it
			// does require servers to abort on invalid binders, so we need to
			// delete tickets to recover from a corrupted PSK.
			if err != nil {
				if cacheKey := c.clientSessionCacheKey(); cacheKey != "" {
					c.config.ClientSessionCache.Put(cacheKey, nil)
				}
			}
		}()
	}

	if _, err := c.writeHandshakeRecord(hello, nil); err != nil {
		return err
	}

	if hello.earlyData {
		suite := cipherSuiteTLS13ByID(session.cipherSuite)
		transcript := suite.hash.New()
		if err := transcriptMsg(hello, transcript); err != nil {
			return err
		}
		earlyTrafficSecret := suite.deriveSecret(earlySecret, clientEarlyTrafficLabel, transcript)
		c.quicSetWriteSecret(QUICEncryptionLevelEarly, suite.id, earlyTrafficSecret)
	}

	msg, err := c.readHandshake(nil)
	if err != nil {
		return err
	}

	serverHello, ok := msg.(*serverHelloMsg)
	if !ok {
		c.sendAlert(alertUnexpectedMessage)
		return unexpectedMessageError(serverHello, msg)
	}

	if err := c.pickTLSVersion(serverHello); err != nil {
		return err
	}

	// uTLS: do not create new handshakeState, use existing one
	if c.vers == VersionTLS13 {
		hs13 := c.HandshakeState.toPrivate13()
		hs13.serverHello = serverHello
		hs13.hello = hello
		hs13.keySharesParams = NewKeySharesParameters()
		if !sessionIsLocked {
			hs13.earlySecret = earlySecret
			hs13.binderKey = binderKey
			hs13.session = session
		}
		hs13.ctx = ctx
		// In TLS 1.3, session tickets are delivered after the handshake.
		err = hs13.handshake()
		if handshakeState := hs13.toPublic13(); handshakeState != nil {
			c.HandshakeState = *handshakeState
		}
		return err
	}

	hs12 := c.HandshakeState.toPrivate12()
	hs12.serverHello = serverHello
	hs12.hello = hello
	hs12.ctx = ctx
	hs12.session = session
	err = hs12.handshake()
	if handshakeState := hs12.toPublic12(); handshakeState != nil {
		c.HandshakeState = *handshakeState
	}
	if err != nil {
		return err
	}
	return nil
}

func (uconn *UConn) ApplyConfig() error {
	for _, ext := range uconn.Extensions {
		err := ext.writeToUConn(uconn)
		if err != nil {
			return err
		}
	}
	return nil
}

func (uconn *UConn) MarshalClientHello() error {
	hello := uconn.HandshakeState.Hello
	headerLength := 2 + 32 + 1 + len(hello.SessionId) +
		2 + len(hello.CipherSuites)*2 +
		1 + len(hello.CompressionMethods)

	extensionsLen := 0
	var paddingExt *UtlsPaddingExtension
	for _, ext := range uconn.Extensions {
		if pe, ok := ext.(*UtlsPaddingExtension); !ok {
			// If not padding - just add length of extension to total length
			extensionsLen += ext.Len()
		} else {
			// If padding - process it later
			if paddingExt == nil {
				paddingExt = pe
			} else {
				return errors.New("multiple padding extensions")
			}
		}
	}

	if paddingExt != nil {
		// determine padding extension presence and length
		paddingExt.Update(headerLength + 4 + extensionsLen + 2)
		extensionsLen += paddingExt.Len()
	}

	helloLen := headerLength
	if len(uconn.Extensions) > 0 {
		helloLen += 2 + extensionsLen // 2 bytes for extensions' length
	}

	helloBuffer := bytes.Buffer{}
	bufferedWriter := bufio.NewWriterSize(&helloBuffer, helloLen+4) // 1 byte for tls record type, 3 for length
	// We use buffered Writer to avoid checking write errors after every Write(): whenever first error happens
	// Write() will become noop, and error will be accessible via Flush(), which is called once in the end

	binary.Write(bufferedWriter, binary.BigEndian, typeClientHello)
	helloLenBytes := []byte{byte(helloLen >> 16), byte(helloLen >> 8), byte(helloLen)} // poor man's uint24
	binary.Write(bufferedWriter, binary.BigEndian, helloLenBytes)
	binary.Write(bufferedWriter, binary.BigEndian, hello.Vers)

	binary.Write(bufferedWriter, binary.BigEndian, hello.Random)

	binary.Write(bufferedWriter, binary.BigEndian, uint8(len(hello.SessionId)))
	binary.Write(bufferedWriter, binary.BigEndian, hello.SessionId)

	binary.Write(bufferedWriter, binary.BigEndian, uint16(len(hello.CipherSuites)<<1))
	for _, suite := range hello.CipherSuites {
		binary.Write(bufferedWriter, binary.BigEndian, suite)
	}

	binary.Write(bufferedWriter, binary.BigEndian, uint8(len(hello.CompressionMethods)))
	binary.Write(bufferedWriter, binary.BigEndian, hello.CompressionMethods)

	if len(uconn.Extensions) > 0 {
		binary.Write(bufferedWriter, binary.BigEndian, uint16(extensionsLen))
		for _, ext := range uconn.Extensions {
			if _, err := bufferedWriter.ReadFrom(ext); err != nil {
				return err
			}
		}
	}

	err := bufferedWriter.Flush()
	if err != nil {
		return err
	}

	if helloBuffer.Len() != 4+helloLen {
		return errors.New("utls: unexpected ClientHello length. Expected: " + strconv.Itoa(4+helloLen) +
			". Got: " + strconv.Itoa(helloBuffer.Len()))
	}

	hello.Raw = helloBuffer.Bytes()
	return nil
}

// get current state of cipher and encrypt zeros to get keystream
func (uconn *UConn) GetOutKeystream(length int) ([]byte, error) {
	zeros := make([]byte, length)

	if outCipher, ok := uconn.out.cipher.(cipher.AEAD); ok {
		// AEAD.Seal() does not mutate internal state, other ciphers might
		return outCipher.Seal(nil, uconn.out.seq[:], zeros, nil), nil
	}
	return nil, errors.New("could not convert OutCipher to cipher.AEAD")
}

// SetTLSVers sets min and max TLS version in all appropriate places.
// Function will use first non-zero version parsed in following order:
//  1. Provided minTLSVers, maxTLSVers
//  2. specExtensions may have SupportedVersionsExtension
//  3. [default] min = TLS 1.0, max = TLS 1.2
//
// Error is only returned if things are in clearly undesirable state
// to help user fix them.
func (uconn *UConn) SetTLSVers(minTLSVers, maxTLSVers uint16, specExtensions []TLSExtension) error {
	if minTLSVers == 0 && maxTLSVers == 0 {
		// if version is not set explicitly in the ClientHelloSpec, check the SupportedVersions extension
		supportedVersionsExtensionsPresent := 0
		for _, e := range specExtensions {
			switch ext := e.(type) {
			case *SupportedVersionsExtension:
				findVersionsInSupportedVersionsExtensions := func(versions []uint16) (uint16, uint16) {
					// returns (minVers, maxVers)
					minVers := uint16(0)
					maxVers := uint16(0)
					for _, vers := range versions {
						if isGREASEUint16(vers) {
							continue
						}
						if maxVers < vers || maxVers == 0 {
							maxVers = vers
						}
						if minVers > vers || minVers == 0 {
							minVers = vers
						}
					}
					return minVers, maxVers
				}

				supportedVersionsExtensionsPresent += 1
				minTLSVers, maxTLSVers = findVersionsInSupportedVersionsExtensions(ext.Versions)
				if minTLSVers == 0 && maxTLSVers == 0 {
					return fmt.Errorf("SupportedVersions extension has invalid Versions field")
				} // else: proceed
			}
		}
		switch supportedVersionsExtensionsPresent {
		case 0:
			// if mandatory for TLS 1.3 extension is not present, just default to 1.2
			minTLSVers = VersionTLS10
			maxTLSVers = VersionTLS12
		case 1:
		default:
			return fmt.Errorf("uconn.Extensions contains %v separate SupportedVersions extensions",
				supportedVersionsExtensionsPresent)
		}
	}

	if minTLSVers < VersionTLS10 || minTLSVers > VersionTLS13 {
		return fmt.Errorf("uTLS does not support 0x%X as min version", minTLSVers)
	}

	if maxTLSVers < VersionTLS10 || maxTLSVers > VersionTLS13 {
		return fmt.Errorf("uTLS does not support 0x%X as max version", maxTLSVers)
	}

	uconn.HandshakeState.Hello.SupportedVersions = makeSupportedVersions(minTLSVers, maxTLSVers)
	uconn.config.MinVersion = minTLSVers
	uconn.config.MaxVersion = maxTLSVers

	return nil
}

func (uconn *UConn) SetUnderlyingConn(c net.Conn) {
	uconn.Conn.conn = c
}

func (uconn *UConn) GetUnderlyingConn() net.Conn {
	return uconn.Conn.conn
}

// MakeConnWithCompleteHandshake allows to forge both server and client side TLS connections.
// Major Hack Alert.
func MakeConnWithCompleteHandshake(tcpConn net.Conn, version uint16, cipherSuite uint16, masterSecret []byte, clientRandom []byte, serverRandom []byte, isClient bool) *Conn {
	tlsConn := &Conn{conn: tcpConn, config: &Config{}, isClient: isClient}
	cs := cipherSuiteByID(cipherSuite)
	if cs != nil {
		// This is mostly borrowed from establishKeys()
		clientMAC, serverMAC, clientKey, serverKey, clientIV, serverIV :=
			keysFromMasterSecret(version, cs, masterSecret, clientRandom, serverRandom,
				cs.macLen, cs.keyLen, cs.ivLen)

		var clientCipher, serverCipher interface{}
		var clientHash, serverHash hash.Hash
		if cs.cipher != nil {
			clientCipher = cs.cipher(clientKey, clientIV, true /* for reading */)
			clientHash = cs.mac(clientMAC)
			serverCipher = cs.cipher(serverKey, serverIV, false /* not for reading */)
			serverHash = cs.mac(serverMAC)
		} else {
			clientCipher = cs.aead(clientKey, clientIV)
			serverCipher = cs.aead(serverKey, serverIV)
		}

		if isClient {
			tlsConn.in.prepareCipherSpec(version, serverCipher, serverHash)
			tlsConn.out.prepareCipherSpec(version, clientCipher, clientHash)
		} else {
			tlsConn.in.prepareCipherSpec(version, clientCipher, clientHash)
			tlsConn.out.prepareCipherSpec(version, serverCipher, serverHash)
		}

		// skip the handshake states
		tlsConn.isHandshakeComplete.Store(true)
		tlsConn.cipherSuite = cipherSuite
		tlsConn.haveVers = true
		tlsConn.vers = version

		// Update to the new cipher specs
		// and consume the finished messages
		tlsConn.in.changeCipherSpec()
		tlsConn.out.changeCipherSpec()

		tlsConn.in.incSeq()
		tlsConn.out.incSeq()

		return tlsConn
	} else {
		// TODO: Support TLS 1.3 Cipher Suites
		return nil
	}
}

func makeSupportedVersions(minVers, maxVers uint16) []uint16 {
	a := make([]uint16, maxVers-minVers+1)
	for i := range a {
		a[i] = maxVers - uint16(i)
	}
	return a
}

// Extending (*Conn).readHandshake() to support more customized handshake messages.
func (c *Conn) utlsHandshakeMessageType(msgType byte) (handshakeMessage, error) {
	switch msgType {
	case utlsTypeCompressedCertificate:
		return new(utlsCompressedCertificateMsg), nil
	case utlsTypeEncryptedExtensions:
		if c.isClient {
			return new(encryptedExtensionsMsg), nil
		} else {
			return new(utlsClientEncryptedExtensionsMsg), nil
		}
	default:
		return nil, c.in.setErrorLocked(c.sendAlert(alertUnexpectedMessage))
	}
}

// Extending (*Conn).connectionStateLocked()
func (c *Conn) utlsConnectionStateLocked(state *ConnectionState) {
	state.PeerApplicationSettings = c.utls.peerApplicationSettings
}

type utlsConnExtraFields struct {
	// Application Settings (ALPS)
	hasApplicationSettings   bool
	peerApplicationSettings  []byte
	localApplicationSettings []byte

	sessionController *sessionController
}<|MERGE_RESOLUTION|>--- conflicted
+++ resolved
@@ -27,15 +27,9 @@
 type UConn struct {
 	*Conn
 
-<<<<<<< HEAD
 	Extensions        []TLSExtension
 	ClientHelloID     ClientHelloID
 	sessionController *sessionController
-=======
-	Extensions    []TLSExtension
-	ClientHelloID ClientHelloID
-	pskExtension  []*FakePreSharedKeyExtension
->>>>>>> 45e7f1de
 
 	clientHelloBuildStatus ClientHelloBuildStatus
 
