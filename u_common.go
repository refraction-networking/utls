--- conflicted
+++ resolved
@@ -41,19 +41,12 @@
 	utlsFakeExtensionCustom           uint16 = 1234  // not IANA assigned, for ALPS
 
 	// extensions with 'fake' prefix break connection, if server echoes them back
-<<<<<<< HEAD
-	fakeExtensionChannelID uint16 = 30032 // not IANA assigned
-
-	fakeRecordSizeLimit uint16 = 0x001c
-
-=======
 	fakeExtensionEncryptThenMAC       uint16 = 22
 	fakeExtensionTokenBinding         uint16 = 24
 	fakeExtensionDelegatedCredentials uint16 = 34
 	fakeExtensionPreSharedKey         uint16 = 41
 	fakeOldExtensionChannelID         uint16 = 30031 // not IANA assigned
 	fakeExtensionChannelID            uint16 = 30032 // not IANA assigned
->>>>>>> d73321bb
 )
 
 const (
@@ -69,11 +62,6 @@
 
 	FAKE_TLS_DHE_RSA_WITH_AES_128_CBC_SHA    = uint16(0x0033)
 	FAKE_TLS_DHE_RSA_WITH_AES_256_CBC_SHA    = uint16(0x0039)
-<<<<<<< HEAD
-	FAKE_TLS_DHE_RSA_WITH_AES_256_GCM_SHA384 = uint16(0x009f)
-	FAKE_TLS_RSA_WITH_RC4_128_MD5            = uint16(0x0004)
-	FAKE_TLS_EMPTY_RENEGOTIATION_INFO_SCSV   = uint16(0x00ff)
-=======
 	FAKE_TLS_RSA_WITH_RC4_128_MD5            = uint16(0x0004)
 	FAKE_TLS_DHE_RSA_WITH_AES_256_GCM_SHA384 = uint16(0x009f)
 	FAKE_TLS_DHE_DSS_WITH_AES_128_CBC_SHA    = uint16(0x0032)
@@ -88,7 +76,6 @@
 // Other things
 const (
 	fakeRecordSizeLimit uint16 = 0x001c
->>>>>>> d73321bb
 )
 
 // newest signatures
@@ -562,17 +549,6 @@
 	HelloRandomizedNoALPN = ClientHelloID{helloRandomizedNoALPN, helloAutoVers, nil, nil}
 
 	// The rest will will parrot given browser.
-<<<<<<< HEAD
-	HelloFirefox_Auto = HelloFirefox_99
-	HelloFirefox_99   = ClientHelloID{helloFirefox, "99", nil}
-
-	HelloChrome_Auto = HelloChrome_101
-	HelloChrome_101  = ClientHelloID{helloFirefox, "100", nil}
-
-	HelloIOS_Auto = HelloIOS_12_1
-	HelloIOS_11_1 = ClientHelloID{helloIOS, "111", nil} // legacy "111" means 11.1
-	HelloIOS_12_1 = ClientHelloID{helloIOS, "12.1", nil}
-=======
 	HelloFirefox_Auto = HelloFirefox_105
 	HelloFirefox_55   = ClientHelloID{helloFirefox, "55", nil, nil}
 	HelloFirefox_56   = ClientHelloID{helloFirefox, "56", nil, nil}
@@ -619,7 +595,6 @@
 
 	HelloQQ_Auto = HelloQQ_11_1
 	HelloQQ_11_1 = ClientHelloID{helloQQ, "11.1", nil, nil}
->>>>>>> d73321bb
 )
 
 type Weights struct {
