--- conflicted
+++ resolved
@@ -7,22 +7,12 @@
 import (
 	"crypto/ecdh"
 	"crypto/hmac"
-<<<<<<< HEAD
-=======
-	"crypto/internal/fips140/mlkem"
-	"crypto/internal/fips140/tls13"
->>>>>>> 51c7999d
+	"crypto/mlkem"
 	"errors"
 	"hash"
 	"io"
-<<<<<<< HEAD
 
-	"github.com/refraction-networking/utls/internal/mlkem768"
-	"golang.org/x/crypto/cryptobyte"
-	"golang.org/x/crypto/hkdf"
-	"golang.org/x/crypto/sha3"
-=======
->>>>>>> 51c7999d
+	"github.com/refraction-networking/utls/internal/tls13"
 )
 
 // This file contains the functions necessary to compute the TLS 1.3 key
