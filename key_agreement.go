// Copyright 2010 The Go Authors. All rights reserved.
// Use of this source code is governed by a BSD-style
// license that can be found in the LICENSE file.

package tls

import (
	"crypto"
	"crypto/md5"
	"crypto/rsa"
	"crypto/sha1"
	"crypto/x509"
	"errors"
	"fmt"
	"io"
)

// a keyAgreement implements the client and server side of a TLS key agreement
// protocol by generating and processing key exchange messages.
type keyAgreement interface {
	// On the server side, the first two methods are called in order.

	// In the case that the key agreement protocol doesn't use a
	// ServerKeyExchange message, generateServerKeyExchange can return nil,
	// nil.
	generateServerKeyExchange(*Config, *Certificate, *clientHelloMsg, *serverHelloMsg) (*serverKeyExchangeMsg, error)
	processClientKeyExchange(*Config, *Certificate, *clientKeyExchangeMsg, uint16) ([]byte, error)

	// On the client side, the next two methods are called in order.

	// This method may not be called if the server doesn't send a
	// ServerKeyExchange message.
	processServerKeyExchange(*Config, *clientHelloMsg, *serverHelloMsg, *x509.Certificate, *serverKeyExchangeMsg) error
	generateClientKeyExchange(*Config, *clientHelloMsg, *x509.Certificate) ([]byte, *clientKeyExchangeMsg, error)
}

var errClientKeyExchange = errors.New("tls: invalid ClientKeyExchange message")
var errServerKeyExchange = errors.New("tls: invalid ServerKeyExchange message")

// rsaKeyAgreement implements the standard TLS key agreement where the client
// encrypts the pre-master secret to the server's public key.
type rsaKeyAgreement struct{}

func (ka rsaKeyAgreement) generateServerKeyExchange(config *Config, cert *Certificate, clientHello *clientHelloMsg, hello *serverHelloMsg) (*serverKeyExchangeMsg, error) {
	return nil, nil
}

func (ka rsaKeyAgreement) processClientKeyExchange(config *Config, cert *Certificate, ckx *clientKeyExchangeMsg, version uint16) ([]byte, error) {
	if len(ckx.ciphertext) < 2 {
		return nil, errClientKeyExchange
	}
	ciphertextLen := int(ckx.ciphertext[0])<<8 | int(ckx.ciphertext[1])
	if ciphertextLen != len(ckx.ciphertext)-2 {
		return nil, errClientKeyExchange
	}
	ciphertext := ckx.ciphertext[2:]

	priv, ok := cert.PrivateKey.(crypto.Decrypter)
	if !ok {
		return nil, errors.New("tls: certificate private key does not implement crypto.Decrypter")
	}
	// Perform constant time RSA PKCS #1 v1.5 decryption
	preMasterSecret, err := priv.Decrypt(config.rand(), ciphertext, &rsa.PKCS1v15DecryptOptions{SessionKeyLen: 48})
	if err != nil {
		return nil, err
	}
	// We don't check the version number in the premaster secret. For one,
	// by checking it, we would leak information about the validity of the
	// encrypted pre-master secret. Secondly, it provides only a small
	// benefit against a downgrade attack and some implementations send the
	// wrong version anyway. See the discussion at the end of section
	// 7.4.7.1 of RFC 4346.
	return preMasterSecret, nil
}

func (ka rsaKeyAgreement) processServerKeyExchange(config *Config, clientHello *clientHelloMsg, serverHello *serverHelloMsg, cert *x509.Certificate, skx *serverKeyExchangeMsg) error {
	return errors.New("tls: unexpected ServerKeyExchange")
}

func (ka rsaKeyAgreement) generateClientKeyExchange(config *Config, clientHello *clientHelloMsg, cert *x509.Certificate) ([]byte, *clientKeyExchangeMsg, error) {
	preMasterSecret := make([]byte, 48)
	preMasterSecret[0] = byte(clientHello.vers >> 8)
	preMasterSecret[1] = byte(clientHello.vers)
	_, err := io.ReadFull(config.rand(), preMasterSecret[2:])
	if err != nil {
		return nil, nil, err
	}

	rsaKey, ok := cert.PublicKey.(*rsa.PublicKey)
	if !ok {
		return nil, nil, errors.New("tls: server certificate contains incorrect key type for selected ciphersuite")
	}
	encrypted, err := rsa.EncryptPKCS1v15(config.rand(), rsaKey, preMasterSecret)
	if err != nil {
		return nil, nil, err
	}
	ckx := new(clientKeyExchangeMsg)
	ckx.ciphertext = make([]byte, len(encrypted)+2)
	ckx.ciphertext[0] = byte(len(encrypted) >> 8)
	ckx.ciphertext[1] = byte(len(encrypted))
	copy(ckx.ciphertext[2:], encrypted)
	return preMasterSecret, ckx, nil
}

// sha1Hash calculates a SHA1 hash over the given byte slices.
func sha1Hash(slices [][]byte) []byte {
	hsha1 := sha1.New()
	for _, slice := range slices {
		hsha1.Write(slice)
	}
	return hsha1.Sum(nil)
}

// md5SHA1Hash implements TLS 1.0's hybrid hash function which consists of the
// concatenation of an MD5 and SHA1 hash.
func md5SHA1Hash(slices [][]byte) []byte {
	md5sha1 := make([]byte, md5.Size+sha1.Size)
	hmd5 := md5.New()
	for _, slice := range slices {
		hmd5.Write(slice)
	}
	copy(md5sha1, hmd5.Sum(nil))
	copy(md5sha1[md5.Size:], sha1Hash(slices))
	return md5sha1
}

// hashForServerKeyExchange hashes the given slices and returns their digest
// using the given hash function (for >= TLS 1.2) or using a default based on
// the sigType (for earlier TLS versions). For Ed25519 signatures, which don't
// do pre-hashing, it returns the concatenation of the slices.
func hashForServerKeyExchange(sigType uint8, hashFunc crypto.Hash, version uint16, slices ...[]byte) []byte {
	if sigType == signatureEd25519 {
		var signed []byte
		for _, slice := range slices {
			signed = append(signed, slice...)
		}
		return signed
	}
	if version >= VersionTLS12 {
		h := hashFunc.New()
		for _, slice := range slices {
			h.Write(slice)
		}
		digest := h.Sum(nil)
		return digest
	}
	if sigType == signatureECDSA {
		return sha1Hash(slices)
	}
	return md5SHA1Hash(slices)
}

// ecdheKeyAgreement implements a TLS key agreement where the server
// generates an ephemeral EC public/private key pair and signs it. The
// pre-master secret is then calculated using ECDH. The signature may
// be ECDSA, Ed25519 or RSA.
type ecdheKeyAgreement struct {
	version uint16
	isRSA   bool
	params  ecdheParameters

	// ckx and preMasterSecret are generated in processServerKeyExchange
	// and returned in generateClientKeyExchange.
	ckx             *clientKeyExchangeMsg
	preMasterSecret []byte
}

func (ka *ecdheKeyAgreement) generateServerKeyExchange(config *Config, cert *Certificate, clientHello *clientHelloMsg, hello *serverHelloMsg) (*serverKeyExchangeMsg, error) {
	var curveID CurveID
	for _, c := range clientHello.supportedCurves {
		if config.supportsCurve(c) {
			curveID = c
			break
		}
	}

	if curveID == 0 {
		return nil, errors.New("tls: no supported elliptic curves offered")
	}
	if _, ok := curveForCurveID(curveID); curveID != X25519 && !ok {
		return nil, errors.New("tls: CurvePreferences includes unsupported curve")
	}

	params, err := generateECDHEParameters(config.rand(), curveID)
	if err != nil {
		return nil, err
	}
	ka.params = params

	// See RFC 4492, Section 5.4.
	ecdhePublic := params.PublicKey()
	serverECDHEParams := make([]byte, 1+2+1+len(ecdhePublic))
	serverECDHEParams[0] = 3 // named curve
	serverECDHEParams[1] = byte(curveID >> 8)
	serverECDHEParams[2] = byte(curveID)
	serverECDHEParams[3] = byte(len(ecdhePublic))
	copy(serverECDHEParams[4:], ecdhePublic)

	priv, ok := cert.PrivateKey.(crypto.Signer)
	if !ok {
		return nil, fmt.Errorf("tls: certificate private key of type %T does not implement crypto.Signer", cert.PrivateKey)
	}

	var signatureAlgorithm SignatureScheme
	var sigType uint8
	var sigHash crypto.Hash
	if ka.version >= VersionTLS12 {
		signatureAlgorithm, err = selectSignatureScheme(ka.version, cert, clientHello.supportedSignatureAlgorithms)
		if err != nil {
			return nil, err
		}
		sigType, sigHash, err = typeAndHashFromSignatureScheme(signatureAlgorithm)
		if err != nil {
			return nil, err
		}
	} else {
		sigType, sigHash, err = legacyTypeAndHashFromPublicKey(priv.Public())
		if err != nil {
			return nil, err
		}
	}
	if (sigType == signaturePKCS1v15 || sigType == signatureRSAPSS) != ka.isRSA {
		return nil, errors.New("tls: certificate cannot be used with the selected cipher suite")
	}

	signed := hashForServerKeyExchange(sigType, sigHash, ka.version, clientHello.random, hello.random, serverECDHEParams)

	signOpts := crypto.SignerOpts(sigHash)
	if sigType == signatureRSAPSS {
		signOpts = &rsa.PSSOptions{SaltLength: rsa.PSSSaltLengthEqualsHash, Hash: sigHash}
	}
	sig, err := priv.Sign(config.rand(), signed, signOpts)
	if err != nil {
		return nil, errors.New("tls: failed to sign ECDHE parameters: " + err.Error())
	}

	skx := new(serverKeyExchangeMsg)
	sigAndHashLen := 0
	if ka.version >= VersionTLS12 {
		sigAndHashLen = 2
	}
	skx.key = make([]byte, len(serverECDHEParams)+sigAndHashLen+2+len(sig))
	copy(skx.key, serverECDHEParams)
	k := skx.key[len(serverECDHEParams):]
	if ka.version >= VersionTLS12 {
		k[0] = byte(signatureAlgorithm >> 8)
		k[1] = byte(signatureAlgorithm)
		k = k[2:]
	}
	k[0] = byte(len(sig) >> 8)
	k[1] = byte(len(sig))
	copy(k[2:], sig)

	return skx, nil
}

func (ka *ecdheKeyAgreement) processClientKeyExchange(config *Config, cert *Certificate, ckx *clientKeyExchangeMsg, version uint16) ([]byte, error) {
	if len(ckx.ciphertext) == 0 || int(ckx.ciphertext[0]) != len(ckx.ciphertext)-1 {
		return nil, errClientKeyExchange
	}

	preMasterSecret := ka.params.SharedKey(ckx.ciphertext[1:])
	if preMasterSecret == nil {
		return nil, errClientKeyExchange
	}

	return preMasterSecret, nil
}

func (ka *ecdheKeyAgreement) processServerKeyExchange(config *Config, clientHello *clientHelloMsg, serverHello *serverHelloMsg, cert *x509.Certificate, skx *serverKeyExchangeMsg) error {
	if len(skx.key) < 4 {
		return errServerKeyExchange
	}
	if skx.key[0] != 3 { // named curve
		return errors.New("tls: server selected unsupported curve")
	}
	curveID := CurveID(skx.key[1])<<8 | CurveID(skx.key[2])

	publicLen := int(skx.key[3])
	if publicLen+4 > len(skx.key) {
		return errServerKeyExchange
	}
	serverECDHEParams := skx.key[:4+publicLen]
	publicKey := serverECDHEParams[4:]

	sig := skx.key[4+publicLen:]
	if len(sig) < 2 {
		return errServerKeyExchange
	}

	if _, ok := curveForCurveID(curveID); curveID != X25519 && !ok {
		return errors.New("tls: server selected unsupported curve")
	}

	params, err := generateECDHEParameters(config.rand(), curveID)
	if err != nil {
		return err
	}
	ka.params = params

	ka.preMasterSecret = params.SharedKey(publicKey)
	if ka.preMasterSecret == nil {
		return errServerKeyExchange
	}

	ourPublicKey := params.PublicKey()
	ka.ckx = new(clientKeyExchangeMsg)
	ka.ckx.ciphertext = make([]byte, 1+len(ourPublicKey))
	ka.ckx.ciphertext[0] = byte(len(ourPublicKey))
	copy(ka.ckx.ciphertext[1:], ourPublicKey)

	var sigType uint8
	var sigHash crypto.Hash
	if ka.version >= VersionTLS12 {
		signatureAlgorithm := SignatureScheme(sig[0])<<8 | SignatureScheme(sig[1])
		sig = sig[2:]
		if len(sig) < 2 {
			return errServerKeyExchange
		}

		if !isSupportedSignatureAlgorithm(signatureAlgorithm, clientHello.supportedSignatureAlgorithms) {
<<<<<<< HEAD
			return fmt.Errorf("tls: certificate used with invalid signature algorithm -- ClientHello not advertising %04x", uint16(signatureAlgorithm))
=======
			return errors.New("tls: certificate used with invalid signature algorithm")
>>>>>>> 85d7377a
		}
		sigType, sigHash, err = typeAndHashFromSignatureScheme(signatureAlgorithm)
		if err != nil {
			return err
		}
	} else {
		sigType, sigHash, err = legacyTypeAndHashFromPublicKey(cert.PublicKey)
		if err != nil {
			return err
		}
	}
	if (sigType == signaturePKCS1v15 || sigType == signatureRSAPSS) != ka.isRSA {
		return errServerKeyExchange
	}

	sigLen := int(sig[0])<<8 | int(sig[1])
	if sigLen+2 != len(sig) {
		return errServerKeyExchange
	}
	sig = sig[2:]

	signed := hashForServerKeyExchange(sigType, sigHash, ka.version, clientHello.random, serverHello.random, serverECDHEParams)
	if err := verifyHandshakeSignature(sigType, cert.PublicKey, sigHash, signed, sig); err != nil {
		return errors.New("tls: invalid signature by the server certificate: " + err.Error())
	}
	return nil
}

func (ka *ecdheKeyAgreement) generateClientKeyExchange(config *Config, clientHello *clientHelloMsg, cert *x509.Certificate) ([]byte, *clientKeyExchangeMsg, error) {
	if ka.ckx == nil {
		return nil, nil, errors.New("tls: missing ServerKeyExchange message")
	}

	return ka.preMasterSecret, ka.ckx, nil
}<|MERGE_RESOLUTION|>--- conflicted
+++ resolved
@@ -319,11 +319,7 @@
 		}
 
 		if !isSupportedSignatureAlgorithm(signatureAlgorithm, clientHello.supportedSignatureAlgorithms) {
-<<<<<<< HEAD
-			return fmt.Errorf("tls: certificate used with invalid signature algorithm -- ClientHello not advertising %04x", uint16(signatureAlgorithm))
-=======
 			return errors.New("tls: certificate used with invalid signature algorithm")
->>>>>>> 85d7377a
 		}
 		sigType, sigHash, err = typeAndHashFromSignatureScheme(signatureAlgorithm)
 		if err != nil {
