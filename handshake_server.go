--- conflicted
+++ resolved
@@ -11,7 +11,6 @@
 	"crypto/ed25519"
 	"crypto/rsa"
 	"crypto/subtle"
-	"crypto/tls/internal/fips140tls"
 	"crypto/x509"
 	"errors"
 	"fmt"
@@ -185,15 +184,6 @@
 	c.in.version = c.vers
 	c.out.version = c.vers
 
-<<<<<<< HEAD
-	// [UTLS SECTION BEGIN]
-	// Disable unsupported godebug package
-	// if c.config.MinVersion == 0 && c.vers < VersionTLS12 {
-	// 	tls10server.Value() // ensure godebug is initialized
-	// 	tls10server.IncNonDefault()
-	// }
-	// [UTLS SECTION END]
-=======
 	// This check reflects some odd specification implied behavior. Client-facing servers
 	// are supposed to reject hellos with outer ECH and inner ECH that offers 1.2, but
 	// backend servers are allowed to accept hellos with inner ECH that offer 1.2, since
@@ -206,11 +196,13 @@
 		return nil, nil, errors.New("tls: Encrypted Client Hello cannot be used pre-TLS 1.3")
 	}
 
-	if c.config.MinVersion == 0 && c.vers < VersionTLS12 {
-		tls10server.Value() // ensure godebug is initialized
-		tls10server.IncNonDefault()
-	}
->>>>>>> 51c7999d
+	// [UTLS SECTION BEGIN]
+	// Disable unsupported godebug package
+	// if c.config.MinVersion == 0 && c.vers < VersionTLS12 {
+	// 	tls10server.Value() // ensure godebug is initialized
+	// 	tls10server.IncNonDefault()
+	// }
+	// [UTLS SECTION END]
 
 	return clientHello, ech, nil
 }
@@ -410,28 +402,17 @@
 	}
 	c.cipherSuite = hs.suite.id
 
-<<<<<<< HEAD
 	// [UTLS SECTION BEGIN]
 	// Disable unsupported godebug package
-	// if c.config.CipherSuites == nil && !needFIPS() && rsaKexCiphers[hs.suite.id] {
+	// if c.config.CipherSuites == nil && !fips140tls.Required() && rsaKexCiphers[hs.suite.id] {
 	// 	tlsrsakex.Value() // ensure godebug is initialized
 	// 	tlsrsakex.IncNonDefault()
 	// }
-	// if c.config.CipherSuites == nil && !needFIPS() && tdesCiphers[hs.suite.id] {
+	// if c.config.CipherSuites == nil && !fips140tls.Required() && tdesCiphers[hs.suite.id] {
 	// 	tls3des.Value() // ensure godebug is initialized
 	// 	tls3des.IncNonDefault()
 	// }
 	// [UTLS SECTION END]
-=======
-	if c.config.CipherSuites == nil && !fips140tls.Required() && rsaKexCiphers[hs.suite.id] {
-		tlsrsakex.Value() // ensure godebug is initialized
-		tlsrsakex.IncNonDefault()
-	}
-	if c.config.CipherSuites == nil && !fips140tls.Required() && tdesCiphers[hs.suite.id] {
-		tls3des.Value() // ensure godebug is initialized
-		tls3des.IncNonDefault()
-	}
->>>>>>> 51c7999d
 
 	for _, id := range hs.clientHello.cipherSuites {
 		if id == TLS_FALLBACK_SCSV {
