--- conflicted
+++ resolved
@@ -16,16 +16,9 @@
 	"crypto/sha256"
 	"fmt"
 	"hash"
-<<<<<<< HEAD
 	"runtime"
 
 	"github.com/refraction-networking/utls/cpu"
-
-=======
-	"internal/cpu"
-	"runtime"
-
->>>>>>> 85d7377a
 	"golang.org/x/crypto/chacha20poly1305"
 )
 
@@ -38,7 +31,6 @@
 	// Supported versions is the list of TLS protocol versions that can
 	// negotiate this cipher suite.
 	SupportedVersions []uint16
-<<<<<<< HEAD
 
 	// Insecure is true if the cipher suite has known security issues
 	// due to its primitives, design, or implementation.
@@ -51,20 +43,6 @@
 	supportedOnlyTLS13 = []uint16{VersionTLS13}
 )
 
-=======
-
-	// Insecure is true if the cipher suite has known security issues
-	// due to its primitives, design, or implementation.
-	Insecure bool
-}
-
-var (
-	supportedUpToTLS12 = []uint16{VersionTLS10, VersionTLS11, VersionTLS12}
-	supportedOnlyTLS12 = []uint16{VersionTLS12}
-	supportedOnlyTLS13 = []uint16{VersionTLS13}
-)
-
->>>>>>> 85d7377a
 // CipherSuites returns a list of cipher suites currently implemented by this
 // package, excluding those with security issues, which are returned by
 // InsecureCipherSuites.
