// Copyright 2018 The Go Authors. All rights reserved.
// Use of this source code is governed by a BSD-style
// license that can be found in the LICENSE file.

package tls

import (
	"bytes"
	"context"
	"crypto"
	"crypto/ecdh"
	"crypto/hmac"
<<<<<<< HEAD
=======
	"crypto/internal/fips140/hkdf"
	"crypto/internal/fips140/mlkem"
	"crypto/internal/fips140/tls13"
>>>>>>> 51c7999d
	"crypto/rsa"
	"crypto/subtle"
	"errors"
	"fmt"
	"hash"
	"slices"
	"time"

	"github.com/refraction-networking/utls/internal/mlkem768"

	"github.com/cloudflare/circl/kem"
)

// [uTLS SECTION START]
// KeySharesParameters serves as a in-memory storage for generated keypairs by UTLS when generating
// ClientHello. It is used to store both ecdhe and kem keypairs.
type KeySharesParameters struct {
	ecdhePrivKeymap map[CurveID]*ecdh.PrivateKey
	ecdhePubKeymap  map[CurveID]*ecdh.PublicKey

	// based on cloudflare/go
	kemPrivKeymap map[CurveID]kem.PrivateKey
	kemPubKeymap  map[CurveID]kem.PublicKey
}

func NewKeySharesParameters() *KeySharesParameters {
	return &KeySharesParameters{
		ecdhePrivKeymap: make(map[CurveID]*ecdh.PrivateKey),
		ecdhePubKeymap:  make(map[CurveID]*ecdh.PublicKey),

		kemPrivKeymap: make(map[CurveID]kem.PrivateKey),
		kemPubKeymap:  make(map[CurveID]kem.PublicKey),
	}
}

func (ksp *KeySharesParameters) AddEcdheKeypair(curveID CurveID, ecdheKey *ecdh.PrivateKey, ecdhePubKey *ecdh.PublicKey) {
	ksp.ecdhePrivKeymap[curveID] = ecdheKey
	ksp.ecdhePubKeymap[curveID] = ecdhePubKey
}

func (ksp *KeySharesParameters) GetEcdheKey(curveID CurveID) (ecdheKey *ecdh.PrivateKey, ok bool) {
	ecdheKey, ok = ksp.ecdhePrivKeymap[curveID]
	return
}

func (ksp *KeySharesParameters) GetEcdhePubkey(curveID CurveID) (params *ecdh.PublicKey, ok bool) {
	params, ok = ksp.ecdhePubKeymap[curveID]
	return
}

func (ksp *KeySharesParameters) AddKemKeypair(curveID CurveID, kemKey kem.PrivateKey, kemPubKey kem.PublicKey) {
	if curveID == x25519Kyber768Draft00 { // only store for x25519Kyber768Draft00
		ksp.kemPrivKeymap[curveID] = kemKey
		ksp.kemPubKeymap[curveID] = kemPubKey
	}
}

func (ksp *KeySharesParameters) GetKemKey(curveID CurveID) (kemKey kem.PrivateKey, ok bool) {
	kemKey, ok = ksp.kemPrivKeymap[curveID]
	return
}

func (ksp *KeySharesParameters) GetKemPubkey(curveID CurveID) (params kem.PublicKey, ok bool) {
	params, ok = ksp.kemPubKeymap[curveID]
	return
}

// [uTLS SECTION END]

type clientHandshakeStateTLS13 struct {
	c               *Conn
	ctx             context.Context
	serverHello     *serverHelloMsg
	hello           *clientHelloMsg
	keyShareKeys    *keySharePrivateKeys
	keySharesParams *KeySharesParameters // [uTLS] support both ecdhe and kem

	session     *SessionState
	earlySecret *tls13.EarlySecret
	binderKey   []byte

	certReq       *certificateRequestMsgTLS13
	usingPSK      bool
	sentDummyCCS  bool
	suite         *cipherSuiteTLS13
	transcript    hash.Hash
	masterSecret  *tls13.MasterSecret
	trafficSecret []byte // client_application_traffic_secret_0

<<<<<<< HEAD
	echContext *echContext

	uconn *UConn // [uTLS]
=======
	echContext *echClientContext
>>>>>>> 51c7999d
}

// handshake requires hs.c, hs.hello, hs.serverHello, hs.keyShareKeys, and,
// optionally, hs.session, hs.earlySecret and hs.binderKey to be set.
func (hs *clientHandshakeStateTLS13) handshake() error {
	c := hs.c

	// The server must not select TLS 1.3 in a renegotiation. See RFC 8446,
	// sections 4.1.2 and 4.1.3.
	if c.handshakes > 0 {
		c.sendAlert(alertProtocolVersion)
		return errors.New("tls: server selected TLS 1.3 in a renegotiation")
	}

	// [uTLS SECTION START]
	if hs.keyShareKeys == nil {
		// set echdheParams to what we received from server
		if ecdheKey, ok := hs.keySharesParams.GetEcdheKey(hs.serverHello.serverShare.group); ok {
			hs.keyShareKeys.ecdhe = ecdheKey
			hs.keyShareKeys.curveID = hs.serverHello.serverShare.group
		}
		// set kemParams to what we received from server
		if kemKey, ok := hs.keySharesParams.GetKemKey(hs.serverHello.serverShare.group); ok {
			if kyberKey, ecdhKey, err := mlkemCirclToGo(kemKey); err == nil {
				hs.keyShareKeys.kyber = kyberKey
				hs.keyShareKeys.ecdhe = ecdhKey
				hs.keyShareKeys.curveID = hs.serverHello.serverShare.group
			}
		}
	}
	// [uTLS SECTION END]

	// Consistency check on the presence of a keyShare and its parameters.
	if hs.keyShareKeys == nil || hs.keyShareKeys.ecdhe == nil || len(hs.hello.keyShares) == 0 {
		return c.sendAlert(alertInternalError)
	}

	if err := hs.checkServerHelloOrHRR(); err != nil {
		return err
	}

	hs.transcript = hs.suite.hash.New()

	if err := transcriptMsg(hs.hello, hs.transcript); err != nil {
		return err
	}

	if hs.echContext != nil {
		hs.echContext.innerTranscript = hs.suite.hash.New()
		if err := transcriptMsg(hs.echContext.innerHello, hs.echContext.innerTranscript); err != nil {
			return err
		}
	}

	if bytes.Equal(hs.serverHello.random, helloRetryRequestRandom) {
		if err := hs.sendDummyChangeCipherSpec(); err != nil {
			return err
		}
		if err := hs.processHelloRetryRequest(); err != nil {
			return err
		}
	}

	if hs.echContext != nil {
		confTranscript := cloneHash(hs.echContext.innerTranscript, hs.suite.hash)
		confTranscript.Write(hs.serverHello.original[:30])
		confTranscript.Write(make([]byte, 8))
		confTranscript.Write(hs.serverHello.original[38:])
		acceptConfirmation := tls13.ExpandLabel(hs.suite.hash.New,
			hkdf.Extract(hs.suite.hash.New, hs.echContext.innerHello.random, nil),
			"ech accept confirmation",
			confTranscript.Sum(nil),
			8,
		)
		if subtle.ConstantTimeCompare(acceptConfirmation, hs.serverHello.random[len(hs.serverHello.random)-8:]) == 1 {
			hs.hello = hs.echContext.innerHello
			c.serverName = c.config.ServerName
			hs.transcript = hs.echContext.innerTranscript
			c.echAccepted = true

			if hs.serverHello.encryptedClientHello != nil {
				c.sendAlert(alertUnsupportedExtension)
				return errors.New("tls: unexpected encrypted client hello extension in server hello despite ECH being accepted")
			}

			if hs.hello.serverName == "" && hs.serverHello.serverNameAck {
				c.sendAlert(alertUnsupportedExtension)
				return errors.New("tls: unexpected server_name extension in server hello")
			}
		} else {
			hs.echContext.echRejected = true
		}
	}

	if err := transcriptMsg(hs.serverHello, hs.transcript); err != nil {
		return err
	}

	c.buffering = true
	if err := hs.processServerHello(); err != nil {
		return err
	}
	if err := hs.sendDummyChangeCipherSpec(); err != nil {
		return err
	}
	if err := hs.establishHandshakeKeys(); err != nil {
		return err
	}
	if err := hs.readServerParameters(); err != nil {
		return err
	}
	if err := hs.readServerCertificate(); err != nil {
		return err
	}
	if err := hs.readServerFinished(); err != nil {
		return err
	}
	// [UTLS SECTION START]
	if err := hs.serverFinishedReceived(); err != nil {
		return err
	}
	// [UTLS SECTION END]
	if err := hs.sendClientCertificate(); err != nil {
		return err
	}
	if err := hs.sendClientFinished(); err != nil {
		return err
	}
	if _, err := c.flush(); err != nil {
		return err
	}

	if hs.echContext != nil && hs.echContext.echRejected {
		c.sendAlert(alertECHRequired)
		return &ECHRejectionError{hs.echContext.retryConfigs}
	}

	c.isHandshakeComplete.Store(true)

	return nil
}

// checkServerHelloOrHRR does validity checks that apply to both ServerHello and
// HelloRetryRequest messages. It sets hs.suite.
func (hs *clientHandshakeStateTLS13) checkServerHelloOrHRR() error {
	c := hs.c

	if hs.serverHello.supportedVersion == 0 {
		c.sendAlert(alertMissingExtension)
		return errors.New("tls: server selected TLS 1.3 using the legacy version field")
	}

	if hs.serverHello.supportedVersion != VersionTLS13 {
		c.sendAlert(alertIllegalParameter)
		return errors.New("tls: server selected an invalid version after a HelloRetryRequest")
	}

	if hs.serverHello.vers != VersionTLS12 {
		c.sendAlert(alertIllegalParameter)
		return errors.New("tls: server sent an incorrect legacy version")
	}

	if hs.serverHello.ocspStapling ||
		hs.serverHello.ticketSupported ||
		hs.serverHello.extendedMasterSecret ||
		hs.serverHello.secureRenegotiationSupported ||
		len(hs.serverHello.secureRenegotiation) != 0 ||
		len(hs.serverHello.alpnProtocol) != 0 ||
		len(hs.serverHello.scts) != 0 {
		c.sendAlert(alertUnsupportedExtension)
		return errors.New("tls: server sent a ServerHello extension forbidden in TLS 1.3")
	}

	if !bytes.Equal(hs.hello.sessionId, hs.serverHello.sessionId) {
		c.sendAlert(alertIllegalParameter)
		return errors.New("tls: server did not echo the legacy session ID")
	}

	if hs.serverHello.compressionMethod != compressionNone {
		c.sendAlert(alertIllegalParameter)
		return errors.New("tls: server selected unsupported compression format")
	}

	selectedSuite := mutualCipherSuiteTLS13(hs.hello.cipherSuites, hs.serverHello.cipherSuite)
	if hs.suite != nil && selectedSuite != hs.suite {
		c.sendAlert(alertIllegalParameter)
		return errors.New("tls: server changed cipher suite after a HelloRetryRequest")
	}
	if selectedSuite == nil {
		c.sendAlert(alertIllegalParameter)
		return errors.New("tls: server chose an unconfigured cipher suite")
	}
	hs.suite = selectedSuite
	c.cipherSuite = hs.suite.id

	return nil
}

// sendDummyChangeCipherSpec sends a ChangeCipherSpec record for compatibility
// with middleboxes that didn't implement TLS correctly. See RFC 8446, Appendix D.4.
func (hs *clientHandshakeStateTLS13) sendDummyChangeCipherSpec() error {
	if hs.c.quic != nil {
		return nil
	}
	if hs.sentDummyCCS {
		return nil
	}
	hs.sentDummyCCS = true

	return hs.c.writeChangeCipherRecord()
}

// processHelloRetryRequest handles the HRR in hs.serverHello, modifies and
// resends hs.hello, and reads the new ServerHello into hs.serverHello.
func (hs *clientHandshakeStateTLS13) processHelloRetryRequest() error {
	c := hs.c

	// The first ClientHello gets double-hashed into the transcript upon a
	// HelloRetryRequest. (The idea is that the server might offload transcript
	// storage to the client in the cookie.) See RFC 8446, Section 4.4.1.
	chHash := hs.transcript.Sum(nil)
	hs.transcript.Reset()
	hs.transcript.Write([]byte{typeMessageHash, 0, 0, uint8(len(chHash))})
	hs.transcript.Write(chHash)
	if err := transcriptMsg(hs.serverHello, hs.transcript); err != nil {
		return err
	}

	var isInnerHello bool
	hello := hs.hello
	if hs.echContext != nil {
		chHash = hs.echContext.innerTranscript.Sum(nil)
		hs.echContext.innerTranscript.Reset()
		hs.echContext.innerTranscript.Write([]byte{typeMessageHash, 0, 0, uint8(len(chHash))})
		hs.echContext.innerTranscript.Write(chHash)

		if hs.serverHello.encryptedClientHello != nil {
			if len(hs.serverHello.encryptedClientHello) != 8 {
				hs.c.sendAlert(alertDecodeError)
				return errors.New("tls: malformed encrypted client hello extension")
			}

			confTranscript := cloneHash(hs.echContext.innerTranscript, hs.suite.hash)
			hrrHello := make([]byte, len(hs.serverHello.original))
			copy(hrrHello, hs.serverHello.original)
			hrrHello = bytes.Replace(hrrHello, hs.serverHello.encryptedClientHello, make([]byte, 8), 1)
			confTranscript.Write(hrrHello)
			acceptConfirmation := tls13.ExpandLabel(hs.suite.hash.New,
				hkdf.Extract(hs.suite.hash.New, hs.echContext.innerHello.random, nil),
				"hrr ech accept confirmation",
				confTranscript.Sum(nil),
				8,
			)
			if subtle.ConstantTimeCompare(acceptConfirmation, hs.serverHello.encryptedClientHello) == 1 {
				hello = hs.echContext.innerHello
				c.serverName = c.config.ServerName
				isInnerHello = true
				c.echAccepted = true
			}
		}

		if err := transcriptMsg(hs.serverHello, hs.echContext.innerTranscript); err != nil {
			return err
		}
	} else if hs.serverHello.encryptedClientHello != nil {
		// Unsolicited ECH extension should be rejected
		c.sendAlert(alertUnsupportedExtension)
		return errors.New("tls: unexpected encrypted client hello extension in serverHello")
	}

	// The only HelloRetryRequest extensions we support are key_share and
	// cookie, and clients must abort the handshake if the HRR would not result
	// in any change in the ClientHello.
	if hs.serverHello.selectedGroup == 0 && hs.serverHello.cookie == nil {
		c.sendAlert(alertIllegalParameter)
		return errors.New("tls: server sent an unnecessary HelloRetryRequest message")
	}

	if hs.serverHello.cookie != nil {
		hello.cookie = hs.serverHello.cookie
	}

	if hs.serverHello.serverShare.group != 0 {
		c.sendAlert(alertDecodeError)
		return errors.New("tls: received malformed key_share extension")
	}

	// If the server sent a key_share extension selecting a group, ensure it's
	// a group we advertised but did not send a key share for, and send a key
	// share for it this time.
	if curveID := hs.serverHello.selectedGroup; curveID != 0 {
		if !slices.Contains(hello.supportedCurves, curveID) {
			c.sendAlert(alertIllegalParameter)
			return errors.New("tls: server selected unsupported group")
		}
		if slices.ContainsFunc(hs.hello.keyShares, func(ks keyShare) bool {
			return ks.group == curveID
		}) {
			c.sendAlert(alertIllegalParameter)
			return errors.New("tls: server sent an unnecessary HelloRetryRequest key_share")
		}
		// Note: we don't support selecting X25519MLKEM768 in a HRR, because it
		// is currently first in preference order, so if it's enabled we'll
		// always send a key share for it.
		//
		// This will have to change once we support multiple hybrid KEMs.
		if _, ok := curveForCurveID(curveID); !ok {
			c.sendAlert(alertInternalError)
			return errors.New("tls: CurvePreferences includes unsupported curve")
		}
		key, err := generateECDHEKey(c.config.rand(), curveID)
		if err != nil {
			c.sendAlert(alertInternalError)
			return err
		}
		hs.keyShareKeys = &keySharePrivateKeys{curveID: curveID, ecdhe: key}
		hello.keyShares = []keyShare{{group: curveID, data: key.PublicKey().Bytes()}}
	}

	if len(hello.pskIdentities) > 0 {
		pskSuite := cipherSuiteTLS13ByID(hs.session.cipherSuite)
		if pskSuite == nil {
			return c.sendAlert(alertInternalError)
		}
		if pskSuite.hash == hs.suite.hash {
			// Update binders and obfuscated_ticket_age.
			ticketAge := c.config.time().Sub(time.Unix(int64(hs.session.createdAt), 0))
			hello.pskIdentities[0].obfuscatedTicketAge = uint32(ticketAge/time.Millisecond) + hs.session.ageAdd

			transcript := hs.suite.hash.New()
			transcript.Write([]byte{typeMessageHash, 0, 0, uint8(len(chHash))})
			transcript.Write(chHash)
			if err := transcriptMsg(hs.serverHello, transcript); err != nil {
				return err
			}

			if err := computeAndUpdatePSK(hello, hs.binderKey, transcript, hs.suite.finishedHash); err != nil {
				return err
			}
		} else {
			// Server selected a cipher suite incompatible with the PSK.
			hello.pskIdentities = nil
			hello.pskBinders = nil
		}
	}

	// [uTLS SECTION BEGINS]
	// crypto/tls code above this point had changed crypto/tls structures in accordance with HRR, and is about
	// to call default marshaller.
	// Instead, we fill uTLS-specific structs and call uTLS marshaller.
	// Only extensionCookie, extensionPreSharedKey, extensionKeyShare, extensionEarlyData, extensionSupportedVersions,
	// and utlsExtensionPadding are supposed to change
	if hs.uconn != nil {
		if hs.uconn.ClientHelloID != HelloGolang {
			if len(hs.hello.pskIdentities) > 0 {
				// TODO: wait for someone who cares about PSK to implement
				return errors.New("uTLS does not support reprocessing of PSK key triggered by HelloRetryRequest")
			}

			keyShareExtFound := false
			for _, ext := range hs.uconn.Extensions {
				// new ks seems to be generated either way
				if ks, ok := ext.(*KeyShareExtension); ok {
					ks.KeyShares = keyShares(hs.hello.keyShares).ToPublic()
					keyShareExtFound = true
				}
			}
			if !keyShareExtFound {
				return errors.New("uTLS: received HelloRetryRequest, but keyshare not found among client's " +
					"uconn.Extensions")
			}

			if len(hs.serverHello.cookie) > 0 {
				// serverHello specified a cookie, let's echo it
				cookieFound := false
				for _, ext := range hs.uconn.Extensions {
					if ks, ok := ext.(*CookieExtension); ok {
						ks.Cookie = hs.serverHello.cookie
						cookieFound = true
					}
				}

				if !cookieFound {
					// pick a random index where to add cookieExtension
					// -2 instead of -1 is a lazy way to ensure that PSK is still a last extension
					p, err := newPRNG()
					if err != nil {
						return err
					}
					cookieIndex := p.Intn(len(hs.uconn.Extensions) - 2)
					if cookieIndex >= len(hs.uconn.Extensions) {
						// this check is for empty hs.uconn.Extensions
						return fmt.Errorf("cookieIndex >= len(hs.uconn.Extensions): %v >= %v",
							cookieIndex, len(hs.uconn.Extensions))
					}
					hs.uconn.Extensions = append(hs.uconn.Extensions[:cookieIndex],
						append([]TLSExtension{&CookieExtension{Cookie: hs.serverHello.cookie}},
							hs.uconn.Extensions[cookieIndex:]...)...)
				}
			}
			if err := hs.uconn.MarshalClientHello(); err != nil {
				return err
			}
			hs.hello.original = hs.uconn.HandshakeState.Hello.Raw
		}
	}
	// [uTLS SECTION ENDS]
	if hello.earlyData {
		hello.earlyData = false
		c.quicRejectedEarlyData()
	}

	if isInnerHello {
		// Any extensions which have changed in hello, but are mirrored in the
		// outer hello and compressed, need to be copied to the outer hello, so
		// they can be properly decompressed by the server. For now, the only
		// extension which may have changed is keyShares.
		hs.hello.keyShares = hello.keyShares
		hs.echContext.innerHello = hello
		if err := transcriptMsg(hs.echContext.innerHello, hs.echContext.innerTranscript); err != nil {
			return err
		}

		if err := computeAndUpdateOuterECHExtension(hs.hello, hs.echContext.innerHello, hs.echContext, false); err != nil {
			return err
		}
	} else {
		hs.hello = hello
	}

	if _, err := hs.c.writeHandshakeRecord(hs.hello, hs.transcript); err != nil {
		return err
	}

	// serverHelloMsg is not included in the transcript
	msg, err := c.readHandshake(nil)
	if err != nil {
		return err
	}

	serverHello, ok := msg.(*serverHelloMsg)
	if !ok {
		c.sendAlert(alertUnexpectedMessage)
		return unexpectedMessageError(serverHello, msg)
	}
	hs.serverHello = serverHello

	if err := hs.checkServerHelloOrHRR(); err != nil {
		return err
	}

	c.didHRR = true
	return nil
}

func (hs *clientHandshakeStateTLS13) processServerHello() error {
	c := hs.c

	if bytes.Equal(hs.serverHello.random, helloRetryRequestRandom) {
		c.sendAlert(alertUnexpectedMessage)
		return errors.New("tls: server sent two HelloRetryRequest messages")
	}

	if len(hs.serverHello.cookie) != 0 {
		c.sendAlert(alertUnsupportedExtension)
		return errors.New("tls: server sent a cookie in a normal ServerHello")
	}

	if hs.serverHello.selectedGroup != 0 {
		c.sendAlert(alertDecodeError)
		return errors.New("tls: malformed key_share extension")
	}

	if hs.serverHello.serverShare.group == 0 {
		c.sendAlert(alertIllegalParameter)
		return errors.New("tls: server did not send a key share")
	}
	if !slices.ContainsFunc(hs.hello.keyShares, func(ks keyShare) bool {
		return ks.group == hs.serverHello.serverShare.group
	}) {
		c.sendAlert(alertIllegalParameter)
		return errors.New("tls: server selected unsupported group")
	}

	if !hs.serverHello.selectedIdentityPresent {
		return nil
	}

	if int(hs.serverHello.selectedIdentity) >= len(hs.hello.pskIdentities) {
		c.sendAlert(alertIllegalParameter)
		return errors.New("tls: server selected an invalid PSK")
	}

	if len(hs.hello.pskIdentities) != 1 || hs.session == nil {
		return c.sendAlert(alertInternalError)
	}
	pskSuite := cipherSuiteTLS13ByID(hs.session.cipherSuite)
	if pskSuite == nil {
		return c.sendAlert(alertInternalError)
	}
	if pskSuite.hash != hs.suite.hash {
		c.sendAlert(alertIllegalParameter)
		return errors.New("tls: server selected an invalid PSK and cipher suite pair")
	}

	hs.usingPSK = true
	c.didResume = true
	c.peerCertificates = hs.session.peerCertificates
	c.activeCertHandles = hs.session.activeCertHandles
	c.verifiedChains = hs.session.verifiedChains
	c.ocspResponse = hs.session.ocspResponse
	c.scts = hs.session.scts
	return nil
}

func (hs *clientHandshakeStateTLS13) establishHandshakeKeys() error {
	c := hs.c

	ecdhePeerData := hs.serverHello.serverShare.data
	if hs.serverHello.serverShare.group == X25519MLKEM768 {
		if len(ecdhePeerData) != mlkem.CiphertextSize768+x25519PublicKeySize {
			c.sendAlert(alertIllegalParameter)
			return errors.New("tls: invalid server X25519MLKEM768 key share")
		}
		ecdhePeerData = hs.serverHello.serverShare.data[mlkem.CiphertextSize768:]
	}
	peerKey, err := hs.keyShareKeys.ecdhe.Curve().NewPublicKey(ecdhePeerData)
	if err != nil {
		c.sendAlert(alertIllegalParameter)
		return errors.New("tls: invalid server key share")
	}
	sharedKey, err := hs.keyShareKeys.ecdhe.ECDH(peerKey)
	if err != nil {
		c.sendAlert(alertIllegalParameter)
		return errors.New("tls: invalid server key share")
	}
	if hs.serverHello.serverShare.group == X25519MLKEM768 {
		if hs.keyShareKeys.mlkem == nil {
			return c.sendAlert(alertInternalError)
		}
		ciphertext := hs.serverHello.serverShare.data[:mlkem.CiphertextSize768]
		mlkemShared, err := hs.keyShareKeys.mlkem.Decapsulate(ciphertext)
		if err != nil {
			c.sendAlert(alertIllegalParameter)
			return errors.New("tls: invalid X25519MLKEM768 server key share")
		}
		sharedKey = append(mlkemShared, sharedKey...)
	}
	c.curveID = hs.serverHello.serverShare.group

	earlySecret := hs.earlySecret
	if !hs.usingPSK {
		earlySecret = tls13.NewEarlySecret(hs.suite.hash.New, nil)
	}

	handshakeSecret := earlySecret.HandshakeSecret(sharedKey)

	clientSecret := handshakeSecret.ClientHandshakeTrafficSecret(hs.transcript)
	c.out.setTrafficSecret(hs.suite, QUICEncryptionLevelHandshake, clientSecret)
	serverSecret := handshakeSecret.ServerHandshakeTrafficSecret(hs.transcript)
	c.in.setTrafficSecret(hs.suite, QUICEncryptionLevelHandshake, serverSecret)

	if c.quic != nil {
		if c.hand.Len() != 0 {
			c.sendAlert(alertUnexpectedMessage)
		}
		c.quicSetWriteSecret(QUICEncryptionLevelHandshake, hs.suite.id, clientSecret)
		c.quicSetReadSecret(QUICEncryptionLevelHandshake, hs.suite.id, serverSecret)
	}

	err = c.config.writeKeyLog(keyLogLabelClientHandshake, hs.hello.random, clientSecret)
	if err != nil {
		c.sendAlert(alertInternalError)
		return err
	}
	err = c.config.writeKeyLog(keyLogLabelServerHandshake, hs.hello.random, serverSecret)
	if err != nil {
		c.sendAlert(alertInternalError)
		return err
	}

	hs.masterSecret = handshakeSecret.MasterSecret()

	return nil
}

func (hs *clientHandshakeStateTLS13) readServerParameters() error {
	c := hs.c

	msg, err := c.readHandshake(hs.transcript)
	if err != nil {
		return err
	}

	encryptedExtensions, ok := msg.(*encryptedExtensionsMsg)
	if !ok {
		c.sendAlert(alertUnexpectedMessage)
		return unexpectedMessageError(encryptedExtensions, msg)
	}

	if err := checkALPN(hs.hello.alpnProtocols, encryptedExtensions.alpnProtocol, c.quic != nil); err != nil {
		// RFC 8446 specifies that no_application_protocol is sent by servers, but
		// does not specify how clients handle the selection of an incompatible protocol.
		// RFC 9001 Section 8.1 specifies that QUIC clients send no_application_protocol
		// in this case. Always sending no_application_protocol seems reasonable.
		c.sendAlert(alertNoApplicationProtocol)
		return err
	}
	c.clientProtocol = encryptedExtensions.alpnProtocol

	// [UTLS SECTION STARTS]
	if hs.uconn != nil {
		err = hs.utlsReadServerParameters(encryptedExtensions)
		if err != nil {
			c.sendAlert(alertUnsupportedExtension)
			return err
		}
	}
	// [UTLS SECTION ENDS]

	if c.quic != nil {
		if encryptedExtensions.quicTransportParameters == nil {
			// RFC 9001 Section 8.2.
			c.sendAlert(alertMissingExtension)
			return errors.New("tls: server did not send a quic_transport_parameters extension")
		}
		c.quicSetTransportParameters(encryptedExtensions.quicTransportParameters)
	} else {
		if encryptedExtensions.quicTransportParameters != nil {
			c.sendAlert(alertUnsupportedExtension)
			return errors.New("tls: server sent an unexpected quic_transport_parameters extension")
		}
	}

	if !hs.hello.earlyData && encryptedExtensions.earlyData {
		c.sendAlert(alertUnsupportedExtension)
		return errors.New("tls: server sent an unexpected early_data extension")
	}
	if hs.hello.earlyData && !encryptedExtensions.earlyData {
		c.quicRejectedEarlyData()
	}
	if encryptedExtensions.earlyData {
		if hs.session.cipherSuite != c.cipherSuite {
			c.sendAlert(alertHandshakeFailure)
			return errors.New("tls: server accepted 0-RTT with the wrong cipher suite")
		}
		if hs.session.alpnProtocol != c.clientProtocol {
			c.sendAlert(alertHandshakeFailure)
			return errors.New("tls: server accepted 0-RTT with the wrong ALPN")
		}
	}
	if hs.echContext != nil {
		if hs.echContext.echRejected {
			hs.echContext.retryConfigs = encryptedExtensions.echRetryConfigs
		} else if encryptedExtensions.echRetryConfigs != nil {
			c.sendAlert(alertUnsupportedExtension)
			return errors.New("tls: server sent encrypted client hello retry configs after accepting encrypted client hello")
		}
	}

	return nil
}

func (hs *clientHandshakeStateTLS13) readServerCertificate() error {
	c := hs.c

	// Either a PSK or a certificate is always used, but not both.
	// See RFC 8446, Section 4.1.1.
	if hs.usingPSK {
		// Make sure the connection is still being verified whether or not this
		// is a resumption. Resumptions currently don't reverify certificates so
		// they don't call verifyServerCertificate. See Issue 31641.
		if c.config.VerifyConnection != nil {
			if err := c.config.VerifyConnection(c.connectionStateLocked()); err != nil {
				c.sendAlert(alertBadCertificate)
				return err
			}
		}
		return nil
	}

	// [UTLS SECTION BEGINS]
	// msg, err := c.readHandshake(hs.transcript)
	msg, err := c.readHandshake(nil) // hold writing to transcript until we know it is not compressed cert
	// [UTLS SECTION ENDS]
	if err != nil {
		return err
	}

	certReq, ok := msg.(*certificateRequestMsgTLS13)
	if ok {
		hs.certReq = certReq
		transcriptMsg(certReq, hs.transcript) // [UTLS] if it is certReq (not compressedCert), write to transcript

		// msg, err = c.readHandshake(hs.transcript)
		msg, err = c.readHandshake(nil) // [UTLS] we don't write to transcript until make sure it is not compressed cert
		if err != nil {
			return err
		}
	}

	// [UTLS SECTION BEGINS]
	var skipWritingCertToTranscript bool = false
	if hs.uconn != nil {
		processedMsg, err := hs.utlsReadServerCertificate(msg)
		if err != nil {
			return err
		}
		if processedMsg != nil {
			skipWritingCertToTranscript = true
			msg = processedMsg // msg is now a processed-by-extension certificateMsg
		}
	}
	// [UTLS SECTION ENDS]

	certMsg, ok := msg.(*certificateMsgTLS13)
	if !ok {
		c.sendAlert(alertUnexpectedMessage)
		return unexpectedMessageError(certMsg, msg)
	}
	if len(certMsg.certificate.Certificate) == 0 {
		c.sendAlert(alertDecodeError)
		return errors.New("tls: received empty certificates message")
	}
	// [UTLS SECTION BEGINS]
	if !skipWritingCertToTranscript { // write to transcript only if it is not compressedCert (i.e. if not processed by extension)
		if err = transcriptMsg(certMsg, hs.transcript); err != nil {
			return err
		}
	}
	// [UTLS SECTION ENDS]

	c.scts = certMsg.certificate.SignedCertificateTimestamps
	c.ocspResponse = certMsg.certificate.OCSPStaple

	if err := c.verifyServerCertificate(certMsg.certificate.Certificate); err != nil {
		return err
	}

	// certificateVerifyMsg is included in the transcript, but not until
	// after we verify the handshake signature, since the state before
	// this message was sent is used.
	msg, err = c.readHandshake(nil)
	if err != nil {
		return err
	}

	certVerify, ok := msg.(*certificateVerifyMsg)
	if !ok {
		c.sendAlert(alertUnexpectedMessage)
		return unexpectedMessageError(certVerify, msg)
	}

	// See RFC 8446, Section 4.4.3.
	if !isSupportedSignatureAlgorithm(certVerify.signatureAlgorithm, c.config.supportedSignatureAlgorithms()) { // [UTLS] ported from cloudflare/go
		c.sendAlert(alertIllegalParameter)
		return errors.New("tls: certificate used with invalid signature algorithm")
	}
	sigType, sigHash, err := typeAndHashFromSignatureScheme(certVerify.signatureAlgorithm)
	if err != nil {
		return c.sendAlert(alertInternalError)
	}
	if sigType == signaturePKCS1v15 || sigHash == crypto.SHA1 {
		c.sendAlert(alertIllegalParameter)
		return errors.New("tls: certificate used with invalid signature algorithm")
	}
	signed := signedMessage(sigHash, serverSignatureContext, hs.transcript)
	if err := verifyHandshakeSignature(sigType, c.peerCertificates[0].PublicKey,
		sigHash, signed, certVerify.signature); err != nil {
		c.sendAlert(alertDecryptError)
		return errors.New("tls: invalid signature by the server certificate: " + err.Error())
	}

	if err := transcriptMsg(certVerify, hs.transcript); err != nil {
		return err
	}

	return nil
}

func (hs *clientHandshakeStateTLS13) readServerFinished() error {
	c := hs.c

	// finishedMsg is included in the transcript, but not until after we
	// check the client version, since the state before this message was
	// sent is used during verification.
	msg, err := c.readHandshake(nil)
	if err != nil {
		return err
	}

	finished, ok := msg.(*finishedMsg)
	if !ok {
		c.sendAlert(alertUnexpectedMessage)
		return unexpectedMessageError(finished, msg)
	}

	expectedMAC := hs.suite.finishedHash(c.in.trafficSecret, hs.transcript)
	if !hmac.Equal(expectedMAC, finished.verifyData) {
		c.sendAlert(alertDecryptError)
		return errors.New("tls: invalid server finished hash")
	}

	if err := transcriptMsg(finished, hs.transcript); err != nil {
		return err
	}

	// Derive secrets that take context through the server Finished.

	hs.trafficSecret = hs.masterSecret.ClientApplicationTrafficSecret(hs.transcript)
	serverSecret := hs.masterSecret.ServerApplicationTrafficSecret(hs.transcript)
	c.in.setTrafficSecret(hs.suite, QUICEncryptionLevelApplication, serverSecret)

	err = c.config.writeKeyLog(keyLogLabelClientTraffic, hs.hello.random, hs.trafficSecret)
	if err != nil {
		c.sendAlert(alertInternalError)
		return err
	}
	err = c.config.writeKeyLog(keyLogLabelServerTraffic, hs.hello.random, serverSecret)
	if err != nil {
		c.sendAlert(alertInternalError)
		return err
	}

	c.ekm = hs.suite.exportKeyingMaterial(hs.masterSecret, hs.transcript)

	return nil
}

func (hs *clientHandshakeStateTLS13) sendClientCertificate() error {
	c := hs.c

	if hs.certReq == nil {
		return nil
	}

	if hs.echContext != nil && hs.echContext.echRejected {
		if _, err := hs.c.writeHandshakeRecord(&certificateMsgTLS13{}, hs.transcript); err != nil {
			return err
		}
		return nil
	}

	cert, err := c.getClientCertificate(&CertificateRequestInfo{
		AcceptableCAs:    hs.certReq.certificateAuthorities,
		SignatureSchemes: hs.certReq.supportedSignatureAlgorithms,
		Version:          c.vers,
		ctx:              hs.ctx,
	})
	if err != nil {
		return err
	}

	certMsg := new(certificateMsgTLS13)

	certMsg.certificate = *cert
	certMsg.scts = hs.certReq.scts && len(cert.SignedCertificateTimestamps) > 0
	certMsg.ocspStapling = hs.certReq.ocspStapling && len(cert.OCSPStaple) > 0

	if _, err := hs.c.writeHandshakeRecord(certMsg, hs.transcript); err != nil {
		return err
	}

	// If we sent an empty certificate message, skip the CertificateVerify.
	if len(cert.Certificate) == 0 {
		return nil
	}

	certVerifyMsg := new(certificateVerifyMsg)
	certVerifyMsg.hasSignatureAlgorithm = true

	certVerifyMsg.signatureAlgorithm, err = selectSignatureScheme(c.vers, cert, hs.certReq.supportedSignatureAlgorithms)
	if err != nil {
		// getClientCertificate returned a certificate incompatible with the
		// CertificateRequestInfo supported signature algorithms.
		c.sendAlert(alertHandshakeFailure)
		return err
	}

	sigType, sigHash, err := typeAndHashFromSignatureScheme(certVerifyMsg.signatureAlgorithm)
	if err != nil {
		return c.sendAlert(alertInternalError)
	}

	signed := signedMessage(sigHash, clientSignatureContext, hs.transcript)
	signOpts := crypto.SignerOpts(sigHash)
	if sigType == signatureRSAPSS {
		signOpts = &rsa.PSSOptions{SaltLength: rsa.PSSSaltLengthEqualsHash, Hash: sigHash}
	}
	sig, err := cert.PrivateKey.(crypto.Signer).Sign(c.config.rand(), signed, signOpts)
	if err != nil {
		c.sendAlert(alertInternalError)
		return errors.New("tls: failed to sign handshake: " + err.Error())
	}
	certVerifyMsg.signature = sig

	if _, err := hs.c.writeHandshakeRecord(certVerifyMsg, hs.transcript); err != nil {
		return err
	}

	return nil
}

func (hs *clientHandshakeStateTLS13) sendClientFinished() error {
	c := hs.c

	finished := &finishedMsg{
		verifyData: hs.suite.finishedHash(c.out.trafficSecret, hs.transcript),
	}

	if _, err := hs.c.writeHandshakeRecord(finished, hs.transcript); err != nil {
		return err
	}

	c.out.setTrafficSecret(hs.suite, QUICEncryptionLevelApplication, hs.trafficSecret)

	if !c.config.SessionTicketsDisabled && c.config.ClientSessionCache != nil {
		c.resumptionSecret = hs.masterSecret.ResumptionMasterSecret(hs.transcript)
	}

	if c.quic != nil {
		if c.hand.Len() != 0 {
			c.sendAlert(alertUnexpectedMessage)
		}
		c.quicSetWriteSecret(QUICEncryptionLevelApplication, hs.suite.id, hs.trafficSecret)
	}

	return nil
}

func (c *Conn) handleNewSessionTicket(msg *newSessionTicketMsgTLS13) error {
	if !c.isClient {
		c.sendAlert(alertUnexpectedMessage)
		return errors.New("tls: received new session ticket from a client")
	}

	if c.config.SessionTicketsDisabled || c.config.ClientSessionCache == nil {
		return nil
	}

	// See RFC 8446, Section 4.6.1.
	if msg.lifetime == 0 {
		return nil
	}
	lifetime := time.Duration(msg.lifetime) * time.Second
	if lifetime > maxSessionTicketLifetime {
		c.sendAlert(alertIllegalParameter)
		return errors.New("tls: received a session ticket with invalid lifetime")
	}

	// RFC 9001, Section 4.6.1
	if c.quic != nil && msg.maxEarlyData != 0 && msg.maxEarlyData != 0xffffffff {
		c.sendAlert(alertIllegalParameter)
		return errors.New("tls: invalid early data for QUIC connection")
	}

	cipherSuite := cipherSuiteTLS13ByID(c.cipherSuite)
	if cipherSuite == nil || c.resumptionSecret == nil {
		return c.sendAlert(alertInternalError)
	}

	psk := tls13.ExpandLabel(cipherSuite.hash.New, c.resumptionSecret, "resumption",
		msg.nonce, cipherSuite.hash.Size())

	session := c.sessionState()
	session.secret = psk
	session.useBy = uint64(c.config.time().Add(lifetime).Unix())
	session.ageAdd = msg.ageAdd
	session.EarlyData = c.quic != nil && msg.maxEarlyData == 0xffffffff // RFC 9001, Section 4.6.1
	session.ticket = msg.label
	if c.quic != nil && c.quic.enableSessionEvents {
		c.quicStoreSession(session)
		return nil
	}
	cs := &ClientSessionState{session: session}
	if cacheKey := c.clientSessionCacheKey(); cacheKey != "" {
		c.config.ClientSessionCache.Put(cacheKey, cs)
	}

	return nil
}<|MERGE_RESOLUTION|>--- conflicted
+++ resolved
@@ -10,12 +10,7 @@
 	"crypto"
 	"crypto/ecdh"
 	"crypto/hmac"
-<<<<<<< HEAD
-=======
-	"crypto/internal/fips140/hkdf"
-	"crypto/internal/fips140/mlkem"
-	"crypto/internal/fips140/tls13"
->>>>>>> 51c7999d
+	"crypto/mlkem"
 	"crypto/rsa"
 	"crypto/subtle"
 	"errors"
@@ -24,9 +19,9 @@
 	"slices"
 	"time"
 
-	"github.com/refraction-networking/utls/internal/mlkem768"
-
 	"github.com/cloudflare/circl/kem"
+	"github.com/refraction-networking/utls/internal/hkdf"
+	"github.com/refraction-networking/utls/internal/tls13"
 )
 
 // [uTLS SECTION START]
@@ -67,10 +62,10 @@
 }
 
 func (ksp *KeySharesParameters) AddKemKeypair(curveID CurveID, kemKey kem.PrivateKey, kemPubKey kem.PublicKey) {
-	if curveID == x25519Kyber768Draft00 { // only store for x25519Kyber768Draft00
-		ksp.kemPrivKeymap[curveID] = kemKey
-		ksp.kemPubKeymap[curveID] = kemPubKey
-	}
+	// if curveID == x25519Kyber768Draft00 { // only store for x25519Kyber768Draft00
+	// 	ksp.kemPrivKeymap[curveID] = kemKey
+	// 	ksp.kemPubKeymap[curveID] = kemPubKey
+	// }
 }
 
 func (ksp *KeySharesParameters) GetKemKey(curveID CurveID) (kemKey kem.PrivateKey, ok bool) {
@@ -105,13 +100,9 @@
 	masterSecret  *tls13.MasterSecret
 	trafficSecret []byte // client_application_traffic_secret_0
 
-<<<<<<< HEAD
-	echContext *echContext
+	echContext *echClientContext
 
 	uconn *UConn // [uTLS]
-=======
-	echContext *echClientContext
->>>>>>> 51c7999d
 }
 
 // handshake requires hs.c, hs.hello, hs.serverHello, hs.keyShareKeys, and,
@@ -127,21 +118,21 @@
 	}
 
 	// [uTLS SECTION START]
-	if hs.keyShareKeys == nil {
-		// set echdheParams to what we received from server
-		if ecdheKey, ok := hs.keySharesParams.GetEcdheKey(hs.serverHello.serverShare.group); ok {
-			hs.keyShareKeys.ecdhe = ecdheKey
-			hs.keyShareKeys.curveID = hs.serverHello.serverShare.group
-		}
-		// set kemParams to what we received from server
-		if kemKey, ok := hs.keySharesParams.GetKemKey(hs.serverHello.serverShare.group); ok {
-			if kyberKey, ecdhKey, err := mlkemCirclToGo(kemKey); err == nil {
-				hs.keyShareKeys.kyber = kyberKey
-				hs.keyShareKeys.ecdhe = ecdhKey
-				hs.keyShareKeys.curveID = hs.serverHello.serverShare.group
-			}
-		}
-	}
+	// if hs.keyShareKeys == nil {
+	// 	// set echdheParams to what we received from server
+	// 	if ecdheKey, ok := hs.keySharesParams.GetEcdheKey(hs.serverHello.serverShare.group); ok {
+	// 		hs.keyShareKeys.ecdhe = ecdheKey
+	// 		hs.keyShareKeys.curveID = hs.serverHello.serverShare.group
+	// 	}
+	// 	// set kemParams to what we received from server
+	// 	if kemKey, ok := hs.keySharesParams.GetKemKey(hs.serverHello.serverShare.group); ok {
+	// 		if kyberKey, ecdhKey, err := mlkemCirclToGo(kemKey); err == nil {
+	// 			hs.keyShareKeys.kyber = kyberKey
+	// 			hs.keyShareKeys.ecdhe = ecdhKey
+	// 			hs.keyShareKeys.curveID = hs.serverHello.serverShare.group
+	// 		}
+	// 	}
+	// }
 	// [uTLS SECTION END]
 
 	// Consistency check on the presence of a keyShare and its parameters.
