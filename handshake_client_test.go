--- conflicted
+++ resolved
@@ -1257,11 +1257,7 @@
 		cipherSuite:  TLS_RSA_WITH_AES_128_GCM_SHA256,
 		alpnProtocol: "how-about-this",
 	}
-<<<<<<< HEAD
-	serverHelloBytes := serverHello.marshal()
-=======
 	serverHelloBytes := mustMarshal(t, serverHello)
->>>>>>> 85d7377a
 
 	s.Write([]byte{
 		byte(recordTypeHandshake),
