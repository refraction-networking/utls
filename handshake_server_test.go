--- conflicted
+++ resolved
@@ -1211,36 +1211,6 @@
 	runServerTestTLS13(t, test)
 }
 
-<<<<<<< HEAD
-func TestHandshakeServerPSSDisabled(t *testing.T) {
-	test := &serverTest{
-		name:    "RSA-PSS-Disabled",
-		command: []string{"openssl", "s_client", "-no_ticket"},
-		wait:    true,
-	}
-
-	// Restore the default signature algorithms, disabling RSA-PSS in TLS 1.2,
-	// and check that handshakes still work.
-	testSupportedSignatureAlgorithmsTLS12 := defaultSupportedSignatureAlgorithmsTLS12
-	defer func() { defaultSupportedSignatureAlgorithmsTLS12 = testSupportedSignatureAlgorithmsTLS12 }()
-	defaultSupportedSignatureAlgorithmsTLS12 = savedSupportedSignatureAlgorithmsTLS12
-
-	runServerTestTLS12(t, test)
-	runServerTestTLS13(t, test)
-
-	test = &serverTest{
-		name:    "RSA-PSS-Disabled-Required",
-		command: []string{"openssl", "s_client", "-no_ticket", "-sigalgs", "rsa_pss_rsae_sha256"},
-		wait:    true,
-
-		expectHandshakeErrorIncluding: "peer doesn't support any common signature algorithms",
-	}
-
-	runServerTestTLS12(t, test)
-}
-
-=======
->>>>>>> 2e9a42cc
 func benchmarkHandshakeServer(b *testing.B, version uint16, cipherSuite uint16, curve CurveID, cert []byte, key crypto.PrivateKey) {
 	config := testConfig.Clone()
 	config.CipherSuites = []uint16{cipherSuite}
@@ -1427,13 +1397,6 @@
 	config := testConfig.Clone()
 	config.ClientAuth = RequestClientCert
 
-<<<<<<< HEAD
-	// Restore the default signature algorithms, disabling RSA-PSS in TLS 1.2,
-	// and check that handshakes still work.
-	testSupportedSignatureAlgorithmsTLS12 := defaultSupportedSignatureAlgorithmsTLS12
-	defer func() { defaultSupportedSignatureAlgorithmsTLS12 = testSupportedSignatureAlgorithmsTLS12 }()
-	defaultSupportedSignatureAlgorithmsTLS12 = savedSupportedSignatureAlgorithmsTLS12
-=======
 	test := &serverTest{
 		name:    "ClientAuthRequestedNotGiven",
 		command: []string{"openssl", "s_client", "-no_ticket", "-cipher", "AES128-SHA"},
@@ -1441,7 +1404,6 @@
 	}
 	runServerTestTLS12(t, test)
 	runServerTestTLS13(t, test)
->>>>>>> 2e9a42cc
 
 	test = &serverTest{
 		name: "ClientAuthRequestedAndGiven",
@@ -1777,18 +1739,4 @@
 		t.Errorf(`expected "handshake failure", got %q`, err)
 	}
 	<-done
-<<<<<<< HEAD
-
-	// With RSA-PSS disabled and TLS 1.2, this should work.
-
-	testSupportedSignatureAlgorithmsTLS12 := defaultSupportedSignatureAlgorithmsTLS12
-	defer func() { defaultSupportedSignatureAlgorithmsTLS12 = testSupportedSignatureAlgorithmsTLS12 }()
-	defaultSupportedSignatureAlgorithmsTLS12 = savedSupportedSignatureAlgorithmsTLS12
-
-	serverConfig := testConfig.Clone()
-	serverConfig.Certificates = []Certificate{cert}
-	serverConfig.MaxVersion = VersionTLS12
-	testHandshake(t, testConfig, serverConfig)
-=======
->>>>>>> 2e9a42cc
 }