// Copyright 2009 The Go Authors. All rights reserved.
// Use of this source code is governed by a BSD-style
// license that can be found in the LICENSE file.

package tls

import (
	"context"
	"crypto"
	"crypto/ecdsa"
	"crypto/ed25519"
	"crypto/rsa"
	"crypto/subtle"
	"crypto/x509"
	"errors"
	"fmt"
	"hash"
	"io"
	"sync/atomic"
	"time"
)

// serverHandshakeState contains details of a server handshake in progress.
// It's discarded once the handshake has completed.
type serverHandshakeState struct {
	c            *Conn
	ctx          context.Context
	clientHello  *clientHelloMsg
	hello        *serverHelloMsg
	suite        *cipherSuite
	ecdheOk      bool
	ecSignOk     bool
	rsaDecryptOk bool
	rsaSignOk    bool
	sessionState *sessionState
	finishedHash finishedHash
	masterSecret []byte
	cert         *Certificate
}

// serverHandshake performs a TLS handshake as a server.
func (c *Conn) serverHandshake(ctx context.Context) error {
	clientHello, err := c.readClientHello(ctx)
	if err != nil {
		return err
	}

	if c.vers == VersionTLS13 {
		hs := serverHandshakeStateTLS13{
			c:           c,
			ctx:         ctx,
			clientHello: clientHello,
		}
		return hs.handshake()
	}

	hs := serverHandshakeState{
		c:           c,
		ctx:         ctx,
		clientHello: clientHello,
	}
	return hs.handshake()
}

func (hs *serverHandshakeState) handshake() error {
	c := hs.c

	if err := hs.processClientHello(); err != nil {
		return err
	}

	// For an overview of TLS handshaking, see RFC 5246, Section 7.3.
	c.buffering = true
	if hs.checkForResumption() {
		// The client has included a session ticket and so we do an abbreviated handshake.
		c.didResume = true
		if err := hs.doResumeHandshake(); err != nil {
			return err
		}
		if err := hs.establishKeys(); err != nil {
			return err
		}
		if err := hs.sendSessionTicket(); err != nil {
			return err
		}
		if err := hs.sendFinished(c.serverFinished[:]); err != nil {
			return err
		}
		if _, err := c.flush(); err != nil {
			return err
		}
		c.clientFinishedIsFirst = false
		if err := hs.readFinished(nil); err != nil {
			return err
		}
	} else {
		// The client didn't include a session ticket, or it wasn't
		// valid so we do a full handshake.
		if err := hs.pickCipherSuite(); err != nil {
			return err
		}
		if err := hs.doFullHandshake(); err != nil {
			return err
		}
		if err := hs.establishKeys(); err != nil {
			return err
		}
		if err := hs.readFinished(c.clientFinished[:]); err != nil {
			return err
		}
		c.clientFinishedIsFirst = true
		c.buffering = true
		if err := hs.sendSessionTicket(); err != nil {
			return err
		}
		if err := hs.sendFinished(nil); err != nil {
			return err
		}
		if _, err := c.flush(); err != nil {
			return err
		}
	}

	c.ekm = ekmFromMasterSecret(c.vers, hs.suite, hs.masterSecret, hs.clientHello.random, hs.hello.random)
	atomic.StoreUint32(&c.handshakeStatus, 1)

	return nil
}

// readClientHello reads a ClientHello message and selects the protocol version.
func (c *Conn) readClientHello(ctx context.Context) (*clientHelloMsg, error) {
<<<<<<< HEAD
	msg, err := c.readHandshake()
=======
	// clientHelloMsg is included in the transcript, but we haven't initialized
	// it yet. The respective handshake functions will record it themselves.
	msg, err := c.readHandshake(nil)
>>>>>>> 85d7377a
	if err != nil {
		return nil, err
	}
	clientHello, ok := msg.(*clientHelloMsg)
	if !ok {
		c.sendAlert(alertUnexpectedMessage)
		return nil, unexpectedMessageError(clientHello, msg)
	}

	var configForClient *Config
	originalConfig := c.config
	if c.config.GetConfigForClient != nil {
		chi := clientHelloInfo(ctx, c, clientHello)
		if configForClient, err = c.config.GetConfigForClient(chi); err != nil {
			c.sendAlert(alertInternalError)
			return nil, err
		} else if configForClient != nil {
			c.config = configForClient
		}
	}
	c.ticketKeys = originalConfig.ticketKeys(configForClient)

	clientVersions := clientHello.supportedVersions
	if len(clientHello.supportedVersions) == 0 {
		clientVersions = supportedVersionsFromMax(clientHello.vers)
	}
	c.vers, ok = c.config.mutualVersion(roleServer, clientVersions)
	if !ok {
		c.sendAlert(alertProtocolVersion)
		return nil, fmt.Errorf("tls: client offered only unsupported versions: %x", clientVersions)
	}
	c.haveVers = true
	c.in.version = c.vers
	c.out.version = c.vers

	return clientHello, nil
}

func (hs *serverHandshakeState) processClientHello() error {
	c := hs.c

	hs.hello = new(serverHelloMsg)
	hs.hello.vers = c.vers

	foundCompression := false
	// We only support null compression, so check that the client offered it.
	for _, compression := range hs.clientHello.compressionMethods {
		if compression == compressionNone {
			foundCompression = true
			break
		}
	}

	if !foundCompression {
		c.sendAlert(alertHandshakeFailure)
		return errors.New("tls: client does not support uncompressed connections")
	}

	hs.hello.random = make([]byte, 32)
	serverRandom := hs.hello.random
	// Downgrade protection canaries. See RFC 8446, Section 4.1.3.
	maxVers := c.config.maxSupportedVersion(roleServer)
	if maxVers >= VersionTLS12 && c.vers < maxVers || testingOnlyForceDowngradeCanary {
		if c.vers == VersionTLS12 {
			copy(serverRandom[24:], downgradeCanaryTLS12)
		} else {
			copy(serverRandom[24:], downgradeCanaryTLS11)
		}
		serverRandom = serverRandom[:24]
	}
	_, err := io.ReadFull(c.config.rand(), serverRandom)
	if err != nil {
		c.sendAlert(alertInternalError)
		return err
	}

	if len(hs.clientHello.secureRenegotiation) != 0 {
		c.sendAlert(alertHandshakeFailure)
		return errors.New("tls: initial handshake had non-empty renegotiation extension")
	}

	hs.hello.secureRenegotiationSupported = hs.clientHello.secureRenegotiationSupported
	hs.hello.compressionMethod = compressionNone
	if len(hs.clientHello.serverName) > 0 {
		c.serverName = hs.clientHello.serverName
	}

	selectedProto, err := negotiateALPN(c.config.NextProtos, hs.clientHello.alpnProtocols)
	if err != nil {
		c.sendAlert(alertNoApplicationProtocol)
		return err
	}
	hs.hello.alpnProtocol = selectedProto
	c.clientProtocol = selectedProto

	hs.cert, err = c.config.getCertificate(clientHelloInfo(hs.ctx, c, hs.clientHello))
	if err != nil {
		if err == errNoCertificates {
			c.sendAlert(alertUnrecognizedName)
		} else {
			c.sendAlert(alertInternalError)
		}
		return err
	}
	if hs.clientHello.scts {
		hs.hello.scts = hs.cert.SignedCertificateTimestamps
	}

	hs.ecdheOk = supportsECDHE(c.config, hs.clientHello.supportedCurves, hs.clientHello.supportedPoints)

	if hs.ecdheOk && len(hs.clientHello.supportedPoints) > 0 {
		// Although omitting the ec_point_formats extension is permitted, some
		// old OpenSSL version will refuse to handshake if not present.
		//
		// Per RFC 4492, section 5.1.2, implementations MUST support the
		// uncompressed point format. See golang.org/issue/31943.
		hs.hello.supportedPoints = []uint8{pointFormatUncompressed}
	}

	if priv, ok := hs.cert.PrivateKey.(crypto.Signer); ok {
		switch priv.Public().(type) {
		case *ecdsa.PublicKey:
			hs.ecSignOk = true
		case ed25519.PublicKey:
			hs.ecSignOk = true
		case *rsa.PublicKey:
			hs.rsaSignOk = true
		default:
			c.sendAlert(alertInternalError)
			return fmt.Errorf("tls: unsupported signing key type (%T)", priv.Public())
		}
	}
	if priv, ok := hs.cert.PrivateKey.(crypto.Decrypter); ok {
		switch priv.Public().(type) {
		case *rsa.PublicKey:
			hs.rsaDecryptOk = true
		default:
			c.sendAlert(alertInternalError)
			return fmt.Errorf("tls: unsupported decryption key type (%T)", priv.Public())
		}
	}

	return nil
}

// negotiateALPN picks a shared ALPN protocol that both sides support in server
// preference order. If ALPN is not configured or the peer doesn't support it,
// it returns "" and no error.
func negotiateALPN(serverProtos, clientProtos []string) (string, error) {
	if len(serverProtos) == 0 || len(clientProtos) == 0 {
		return "", nil
	}
	var http11fallback bool
	for _, s := range serverProtos {
		for _, c := range clientProtos {
			if s == c {
				return s, nil
			}
			if s == "h2" && c == "http/1.1" {
				http11fallback = true
			}
		}
	}
	// As a special case, let http/1.1 clients connect to h2 servers as if they
	// didn't support ALPN. We used not to enforce protocol overlap, so over
	// time a number of HTTP servers were configured with only "h2", but
	// expected to accept connections from "http/1.1" clients. See Issue 46310.
	if http11fallback {
		return "", nil
	}
	return "", fmt.Errorf("tls: client requested unsupported application protocols (%s)", clientProtos)
}

// supportsECDHE returns whether ECDHE key exchanges can be used with this
// pre-TLS 1.3 client.
func supportsECDHE(c *Config, supportedCurves []CurveID, supportedPoints []uint8) bool {
	supportsCurve := false
	for _, curve := range supportedCurves {
		if c.supportsCurve(curve) {
			supportsCurve = true
			break
		}
	}

	supportsPointFormat := false
	for _, pointFormat := range supportedPoints {
		if pointFormat == pointFormatUncompressed {
			supportsPointFormat = true
			break
		}
	}
	// Per RFC 8422, Section 5.1.2, if the Supported Point Formats extension is
	// missing, uncompressed points are supported. If supportedPoints is empty,
	// the extension must be missing, as an empty extension body is rejected by
	// the parser. See https://go.dev/issue/49126.
	if len(supportedPoints) == 0 {
		supportsPointFormat = true
	}

	return supportsCurve && supportsPointFormat
}

func (hs *serverHandshakeState) pickCipherSuite() error {
	c := hs.c

	preferenceOrder := cipherSuitesPreferenceOrder
	if !hasAESGCMHardwareSupport || !aesgcmPreferred(hs.clientHello.cipherSuites) {
		preferenceOrder = cipherSuitesPreferenceOrderNoAES
	}

	configCipherSuites := c.config.cipherSuites()
	preferenceList := make([]uint16, 0, len(configCipherSuites))
	for _, suiteID := range preferenceOrder {
		for _, id := range configCipherSuites {
			if id == suiteID {
				preferenceList = append(preferenceList, id)
				break
			}
		}
	}

	hs.suite = selectCipherSuite(preferenceList, hs.clientHello.cipherSuites, hs.cipherSuiteOk)
	if hs.suite == nil {
		c.sendAlert(alertHandshakeFailure)
		return errors.New("tls: no cipher suite supported by both client and server")
	}
	c.cipherSuite = hs.suite.id

	for _, id := range hs.clientHello.cipherSuites {
		if id == TLS_FALLBACK_SCSV {
			// The client is doing a fallback connection. See RFC 7507.
			if hs.clientHello.vers < c.config.maxSupportedVersion(roleServer) {
				c.sendAlert(alertInappropriateFallback)
				return errors.New("tls: client using inappropriate protocol fallback")
			}
			break
		}
	}

	return nil
}

func (hs *serverHandshakeState) cipherSuiteOk(c *cipherSuite) bool {
	if c.flags&suiteECDHE != 0 {
		if !hs.ecdheOk {
			return false
		}
		if c.flags&suiteECSign != 0 {
			if !hs.ecSignOk {
				return false
			}
		} else if !hs.rsaSignOk {
			return false
		}
	} else if !hs.rsaDecryptOk {
		return false
	}
	if hs.c.vers < VersionTLS12 && c.flags&suiteTLS12 != 0 {
		return false
	}
	return true
}

// checkForResumption reports whether we should perform resumption on this connection.
func (hs *serverHandshakeState) checkForResumption() bool {
	c := hs.c

	if c.config.SessionTicketsDisabled {
		return false
	}

	plaintext, usedOldKey := c.decryptTicket(hs.clientHello.sessionTicket)
	if plaintext == nil {
		return false
	}
	hs.sessionState = &sessionState{usedOldKey: usedOldKey}
	ok := hs.sessionState.unmarshal(plaintext)
	if !ok {
		return false
	}

	createdAt := time.Unix(int64(hs.sessionState.createdAt), 0)
	if c.config.time().Sub(createdAt) > maxSessionTicketLifetime {
		return false
	}

	// Never resume a session for a different TLS version.
	if c.vers != hs.sessionState.vers {
		return false
	}

	cipherSuiteOk := false
	// Check that the client is still offering the ciphersuite in the session.
	for _, id := range hs.clientHello.cipherSuites {
		if id == hs.sessionState.cipherSuite {
			cipherSuiteOk = true
			break
		}
	}
	if !cipherSuiteOk {
		return false
	}

	// Check that we also support the ciphersuite from the session.
	hs.suite = selectCipherSuite([]uint16{hs.sessionState.cipherSuite},
		c.config.cipherSuites(), hs.cipherSuiteOk)
	if hs.suite == nil {
		return false
	}

	sessionHasClientCerts := len(hs.sessionState.certificates) != 0
	needClientCerts := requiresClientCert(c.config.ClientAuth)
	if needClientCerts && !sessionHasClientCerts {
		return false
	}
	if sessionHasClientCerts && c.config.ClientAuth == NoClientCert {
		return false
	}

	return true
}

func (hs *serverHandshakeState) doResumeHandshake() error {
	c := hs.c

	hs.hello.cipherSuite = hs.suite.id
	c.cipherSuite = hs.suite.id
	// We echo the client's session ID in the ServerHello to let it know
	// that we're doing a resumption.
	hs.hello.sessionId = hs.clientHello.sessionId
	hs.hello.ticketSupported = hs.sessionState.usedOldKey
	hs.finishedHash = newFinishedHash(c.vers, hs.suite)
	hs.finishedHash.discardHandshakeBuffer()
	if err := transcriptMsg(hs.clientHello, &hs.finishedHash); err != nil {
		return err
	}
	if _, err := hs.c.writeHandshakeRecord(hs.hello, &hs.finishedHash); err != nil {
		return err
	}

	if err := c.processCertsFromClient(Certificate{
		Certificate: hs.sessionState.certificates,
	}); err != nil {
		return err
	}

	if c.config.VerifyConnection != nil {
		if err := c.config.VerifyConnection(c.connectionStateLocked()); err != nil {
			c.sendAlert(alertBadCertificate)
			return err
		}
	}

	hs.masterSecret = hs.sessionState.masterSecret

	return nil
}

func (hs *serverHandshakeState) doFullHandshake() error {
	c := hs.c

	if hs.clientHello.ocspStapling && len(hs.cert.OCSPStaple) > 0 {
		hs.hello.ocspStapling = true
	}

	hs.hello.ticketSupported = hs.clientHello.ticketSupported && !c.config.SessionTicketsDisabled
	hs.hello.cipherSuite = hs.suite.id

	hs.finishedHash = newFinishedHash(hs.c.vers, hs.suite)
	if c.config.ClientAuth == NoClientCert {
		// No need to keep a full record of the handshake if client
		// certificates won't be used.
		hs.finishedHash.discardHandshakeBuffer()
	}
	if err := transcriptMsg(hs.clientHello, &hs.finishedHash); err != nil {
		return err
	}
	if _, err := hs.c.writeHandshakeRecord(hs.hello, &hs.finishedHash); err != nil {
		return err
	}

	certMsg := new(certificateMsg)
	certMsg.certificates = hs.cert.Certificate
	if _, err := hs.c.writeHandshakeRecord(certMsg, &hs.finishedHash); err != nil {
		return err
	}

	if hs.hello.ocspStapling {
		certStatus := new(certificateStatusMsg)
		certStatus.response = hs.cert.OCSPStaple
		if _, err := hs.c.writeHandshakeRecord(certStatus, &hs.finishedHash); err != nil {
			return err
		}
	}

	keyAgreement := hs.suite.ka(c.vers)
	skx, err := keyAgreement.generateServerKeyExchange(c.config, hs.cert, hs.clientHello, hs.hello)
	if err != nil {
		c.sendAlert(alertHandshakeFailure)
		return err
	}
	if skx != nil {
		if _, err := hs.c.writeHandshakeRecord(skx, &hs.finishedHash); err != nil {
			return err
		}
	}

	var certReq *certificateRequestMsg
	if c.config.ClientAuth >= RequestClientCert {
		// Request a client certificate
		certReq = new(certificateRequestMsg)
		certReq.certificateTypes = []byte{
			byte(certTypeRSASign),
			byte(certTypeECDSASign),
		}
		if c.vers >= VersionTLS12 {
			certReq.hasSignatureAlgorithm = true
			certReq.supportedSignatureAlgorithms = supportedSignatureAlgorithms()
		}

		// An empty list of certificateAuthorities signals to
		// the client that it may send any certificate in response
		// to our request. When we know the CAs we trust, then
		// we can send them down, so that the client can choose
		// an appropriate certificate to give to us.
		if c.config.ClientCAs != nil {
			certReq.certificateAuthorities = c.config.ClientCAs.Subjects()
		}
		if _, err := hs.c.writeHandshakeRecord(certReq, &hs.finishedHash); err != nil {
			return err
		}
	}

	helloDone := new(serverHelloDoneMsg)
	if _, err := hs.c.writeHandshakeRecord(helloDone, &hs.finishedHash); err != nil {
		return err
	}

	if _, err := c.flush(); err != nil {
		return err
	}

	var pub crypto.PublicKey // public key for client auth, if any

	msg, err := c.readHandshake(&hs.finishedHash)
	if err != nil {
		return err
	}

	// If we requested a client certificate, then the client must send a
	// certificate message, even if it's empty.
	if c.config.ClientAuth >= RequestClientCert {
		certMsg, ok := msg.(*certificateMsg)
		if !ok {
			c.sendAlert(alertUnexpectedMessage)
			return unexpectedMessageError(certMsg, msg)
		}

		if err := c.processCertsFromClient(Certificate{
			Certificate: certMsg.certificates,
		}); err != nil {
			return err
		}
		if len(certMsg.certificates) != 0 {
			pub = c.peerCertificates[0].PublicKey
		}

		msg, err = c.readHandshake(&hs.finishedHash)
		if err != nil {
			return err
		}
	}
	if c.config.VerifyConnection != nil {
		if err := c.config.VerifyConnection(c.connectionStateLocked()); err != nil {
			c.sendAlert(alertBadCertificate)
			return err
		}
	}

	// Get client key exchange
	ckx, ok := msg.(*clientKeyExchangeMsg)
	if !ok {
		c.sendAlert(alertUnexpectedMessage)
		return unexpectedMessageError(ckx, msg)
	}

	preMasterSecret, err := keyAgreement.processClientKeyExchange(c.config, hs.cert, ckx, c.vers)
	if err != nil {
		c.sendAlert(alertHandshakeFailure)
		return err
	}
	hs.masterSecret = masterFromPreMasterSecret(c.vers, hs.suite, preMasterSecret, hs.clientHello.random, hs.hello.random)
	if err := c.config.writeKeyLog(keyLogLabelTLS12, hs.clientHello.random, hs.masterSecret); err != nil {
		c.sendAlert(alertInternalError)
		return err
	}

	// If we received a client cert in response to our certificate request message,
	// the client will send us a certificateVerifyMsg immediately after the
	// clientKeyExchangeMsg. This message is a digest of all preceding
	// handshake-layer messages that is signed using the private key corresponding
	// to the client's certificate. This allows us to verify that the client is in
	// possession of the private key of the certificate.
	if len(c.peerCertificates) > 0 {
		// certificateVerifyMsg is included in the transcript, but not until
		// after we verify the handshake signature, since the state before
		// this message was sent is used.
		msg, err = c.readHandshake(nil)
		if err != nil {
			return err
		}
		certVerify, ok := msg.(*certificateVerifyMsg)
		if !ok {
			c.sendAlert(alertUnexpectedMessage)
			return unexpectedMessageError(certVerify, msg)
		}

		var sigType uint8
		var sigHash crypto.Hash
		if c.vers >= VersionTLS12 {
			if !isSupportedSignatureAlgorithm(certVerify.signatureAlgorithm, certReq.supportedSignatureAlgorithms) {
				c.sendAlert(alertIllegalParameter)
				return errors.New("tls: client certificate used with invalid signature algorithm")
			}
			sigType, sigHash, err = typeAndHashFromSignatureScheme(certVerify.signatureAlgorithm)
			if err != nil {
				return c.sendAlert(alertInternalError)
			}
		} else {
			sigType, sigHash, err = legacyTypeAndHashFromPublicKey(pub)
			if err != nil {
				c.sendAlert(alertIllegalParameter)
				return err
			}
		}

		signed := hs.finishedHash.hashForClientCertificate(sigType, sigHash, hs.masterSecret)
		if err := verifyHandshakeSignature(sigType, pub, sigHash, signed, certVerify.signature); err != nil {
			c.sendAlert(alertDecryptError)
			return errors.New("tls: invalid signature by the client certificate: " + err.Error())
		}

		if err := transcriptMsg(certVerify, &hs.finishedHash); err != nil {
			return err
		}
	}

	hs.finishedHash.discardHandshakeBuffer()

	return nil
}

func (hs *serverHandshakeState) establishKeys() error {
	c := hs.c

	clientMAC, serverMAC, clientKey, serverKey, clientIV, serverIV :=
		keysFromMasterSecret(c.vers, hs.suite, hs.masterSecret, hs.clientHello.random, hs.hello.random, hs.suite.macLen, hs.suite.keyLen, hs.suite.ivLen)

	var clientCipher, serverCipher any
	var clientHash, serverHash hash.Hash

	if hs.suite.aead == nil {
		clientCipher = hs.suite.cipher(clientKey, clientIV, true /* for reading */)
		clientHash = hs.suite.mac(clientMAC)
		serverCipher = hs.suite.cipher(serverKey, serverIV, false /* not for reading */)
		serverHash = hs.suite.mac(serverMAC)
	} else {
		clientCipher = hs.suite.aead(clientKey, clientIV)
		serverCipher = hs.suite.aead(serverKey, serverIV)
	}

	c.in.prepareCipherSpec(c.vers, clientCipher, clientHash)
	c.out.prepareCipherSpec(c.vers, serverCipher, serverHash)

	return nil
}

func (hs *serverHandshakeState) readFinished(out []byte) error {
	c := hs.c

	if err := c.readChangeCipherSpec(); err != nil {
		return err
	}

<<<<<<< HEAD
	msg, err := c.readHandshake()
=======
	// finishedMsg is included in the transcript, but not until after we
	// check the client version, since the state before this message was
	// sent is used during verification.
	msg, err := c.readHandshake(nil)
>>>>>>> 85d7377a
	if err != nil {
		return err
	}
	clientFinished, ok := msg.(*finishedMsg)
	if !ok {
		c.sendAlert(alertUnexpectedMessage)
		return unexpectedMessageError(clientFinished, msg)
	}

	verify := hs.finishedHash.clientSum(hs.masterSecret)
	if len(verify) != len(clientFinished.verifyData) ||
		subtle.ConstantTimeCompare(verify, clientFinished.verifyData) != 1 {
		c.sendAlert(alertHandshakeFailure)
		return errors.New("tls: client's Finished message is incorrect")
	}

	if err := transcriptMsg(clientFinished, &hs.finishedHash); err != nil {
		return err
	}

	copy(out, verify)
	return nil
}

func (hs *serverHandshakeState) sendSessionTicket() error {
	// ticketSupported is set in a resumption handshake if the
	// ticket from the client was encrypted with an old session
	// ticket key and thus a refreshed ticket should be sent.
	if !hs.hello.ticketSupported {
		return nil
	}

	c := hs.c
	m := new(newSessionTicketMsg)

	createdAt := uint64(c.config.time().Unix())
	if hs.sessionState != nil {
		// If this is re-wrapping an old key, then keep
		// the original time it was created.
		createdAt = hs.sessionState.createdAt
	}

	var certsFromClient [][]byte
	for _, cert := range c.peerCertificates {
		certsFromClient = append(certsFromClient, cert.Raw)
	}
	state := sessionState{
		vers:         c.vers,
		cipherSuite:  hs.suite.id,
		createdAt:    createdAt,
		masterSecret: hs.masterSecret,
		certificates: certsFromClient,
	}
	stateBytes, err := state.marshal()
	if err != nil {
		return err
	}
	m.ticket, err = c.encryptTicket(stateBytes)
	if err != nil {
		return err
	}

	if _, err := hs.c.writeHandshakeRecord(m, &hs.finishedHash); err != nil {
		return err
	}

	return nil
}

func (hs *serverHandshakeState) sendFinished(out []byte) error {
	c := hs.c

	if err := c.writeChangeCipherRecord(); err != nil {
		return err
	}

	finished := new(finishedMsg)
	finished.verifyData = hs.finishedHash.serverSum(hs.masterSecret)
	if _, err := hs.c.writeHandshakeRecord(finished, &hs.finishedHash); err != nil {
		return err
	}

	copy(out, finished.verifyData)

	return nil
}

// processCertsFromClient takes a chain of client certificates either from a
// Certificates message or from a sessionState and verifies them. It returns
// the public key of the leaf certificate.
func (c *Conn) processCertsFromClient(certificate Certificate) error {
	certificates := certificate.Certificate
	certs := make([]*x509.Certificate, len(certificates))
	var err error
	for i, asn1Data := range certificates {
		if certs[i], err = x509.ParseCertificate(asn1Data); err != nil {
			c.sendAlert(alertBadCertificate)
			return errors.New("tls: failed to parse client certificate: " + err.Error())
		}
	}

	if len(certs) == 0 && requiresClientCert(c.config.ClientAuth) {
		c.sendAlert(alertBadCertificate)
		return errors.New("tls: client didn't provide a certificate")
	}

	if c.config.ClientAuth >= VerifyClientCertIfGiven && len(certs) > 0 {
		opts := x509.VerifyOptions{
			Roots:         c.config.ClientCAs,
			CurrentTime:   c.config.time(),
			Intermediates: x509.NewCertPool(),
			KeyUsages:     []x509.ExtKeyUsage{x509.ExtKeyUsageClientAuth},
		}

		for _, cert := range certs[1:] {
			opts.Intermediates.AddCert(cert)
		}

		chains, err := certs[0].Verify(opts)
		if err != nil {
			c.sendAlert(alertBadCertificate)
			return errors.New("tls: failed to verify client certificate: " + err.Error())
		}

		c.verifiedChains = chains
	}

	c.peerCertificates = certs
	c.ocspResponse = certificate.OCSPStaple
	c.scts = certificate.SignedCertificateTimestamps

	if len(certs) > 0 {
		switch certs[0].PublicKey.(type) {
		case *ecdsa.PublicKey, *rsa.PublicKey, ed25519.PublicKey:
		default:
			c.sendAlert(alertUnsupportedCertificate)
			return fmt.Errorf("tls: client certificate contains an unsupported public key of type %T", certs[0].PublicKey)
		}
	}

	if c.config.VerifyPeerCertificate != nil {
		if err := c.config.VerifyPeerCertificate(certificates, c.verifiedChains); err != nil {
			c.sendAlert(alertBadCertificate)
			return err
		}
	}

	return nil
}

func clientHelloInfo(ctx context.Context, c *Conn, clientHello *clientHelloMsg) *ClientHelloInfo {
	supportedVersions := clientHello.supportedVersions
	if len(clientHello.supportedVersions) == 0 {
		supportedVersions = supportedVersionsFromMax(clientHello.vers)
	}

	return &ClientHelloInfo{
		CipherSuites:      clientHello.cipherSuites,
		ServerName:        clientHello.serverName,
		SupportedCurves:   clientHello.supportedCurves,
		SupportedPoints:   clientHello.supportedPoints,
		SignatureSchemes:  clientHello.supportedSignatureAlgorithms,
		SupportedProtos:   clientHello.alpnProtocols,
		SupportedVersions: supportedVersions,
		Conn:              c.conn,
		config:            c.config,
		ctx:               ctx,
	}
}<|MERGE_RESOLUTION|>--- conflicted
+++ resolved
@@ -129,13 +129,9 @@
 
 // readClientHello reads a ClientHello message and selects the protocol version.
 func (c *Conn) readClientHello(ctx context.Context) (*clientHelloMsg, error) {
-<<<<<<< HEAD
-	msg, err := c.readHandshake()
-=======
 	// clientHelloMsg is included in the transcript, but we haven't initialized
 	// it yet. The respective handshake functions will record it themselves.
 	msg, err := c.readHandshake(nil)
->>>>>>> 85d7377a
 	if err != nil {
 		return nil, err
 	}
@@ -720,14 +716,10 @@
 		return err
 	}
 
-<<<<<<< HEAD
-	msg, err := c.readHandshake()
-=======
 	// finishedMsg is included in the transcript, but not until after we
 	// check the client version, since the state before this message was
 	// sent is used during verification.
 	msg, err := c.readHandshake(nil)
->>>>>>> 85d7377a
 	if err != nil {
 		return err
 	}
