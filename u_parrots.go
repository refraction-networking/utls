--- conflicted
+++ resolved
@@ -23,9 +23,6 @@
 
 func utlsIdToSpec(id ClientHelloID) (ClientHelloSpec, error) {
 	switch id {
-<<<<<<< HEAD
-	case HelloChrome_101:
-=======
 	case HelloChrome_58, HelloChrome_62:
 		return ClientHelloSpec{
 			TLSVersMax: VersionTLS12,
@@ -149,7 +146,6 @@
 			},
 		}, nil
 	case HelloChrome_72:
->>>>>>> d73321bb
 		return ClientHelloSpec{
 			CipherSuites: []uint16{
 				GREASE_PLACEHOLDER,
@@ -168,6 +164,7 @@
 				TLS_RSA_WITH_AES_256_GCM_SHA384,
 				TLS_RSA_WITH_AES_128_CBC_SHA,
 				TLS_RSA_WITH_AES_256_CBC_SHA,
+				TLS_RSA_WITH_3DES_EDE_CBC_SHA,
 			},
 			CompressionMethods: []byte{
 				0x00, // compressionNone
@@ -176,11 +173,40 @@
 				&UtlsGREASEExtension{},
 				&SNIExtension{},
 				&UtlsExtendedMasterSecretExtension{},
-				&RenegotiationInfoExtension{},
+				&RenegotiationInfoExtension{Renegotiation: RenegotiateOnceAsClient},
 				&SupportedCurvesExtension{[]CurveID{
+					CurveID(GREASE_PLACEHOLDER),
+					X25519,
+					CurveP256,
+					CurveP384,
+				}},
+				&SupportedPointsExtension{SupportedPoints: []byte{
+					0x00, // pointFormatUncompressed
+				}},
+				&SessionTicketExtension{},
+				&ALPNExtension{AlpnProtocols: []string{"h2", "http/1.1"}},
+				&StatusRequestExtension{},
+				&SignatureAlgorithmsExtension{SupportedSignatureAlgorithms: []SignatureScheme{
+					ECDSAWithP256AndSHA256,
+					PSSWithSHA256,
+					PKCS1WithSHA256,
+					ECDSAWithP384AndSHA384,
+					PSSWithSHA384,
+					PKCS1WithSHA384,
+					PSSWithSHA512,
+					PKCS1WithSHA512,
+					PKCS1WithSHA1,
+				}},
+				&SCTExtension{},
+				&KeyShareExtension{[]KeyShare{
+					{Group: CurveID(GREASE_PLACEHOLDER), Data: []byte{0}},
+					{Group: X25519},
+				}},
+				&PSKKeyExchangeModesExtension{[]uint8{
+					PskModeDHE,
+				}},
+				&SupportedVersionsExtension{[]uint16{
 					GREASE_PLACEHOLDER,
-<<<<<<< HEAD
-=======
 					VersionTLS13,
 					VersionTLS12,
 					VersionTLS11,
@@ -220,10 +246,9 @@
 				&UtlsGREASEExtension{},
 				&SNIExtension{},
 				&UtlsExtendedMasterSecretExtension{},
-				&RenegotiationInfoExtension{Renegotiation: RenegotiateOnceAsClient},
+				&RenegotiationInfoExtension{},
 				&SupportedCurvesExtension{[]CurveID{
-					CurveID(GREASE_PLACEHOLDER),
->>>>>>> d73321bb
+					GREASE_PLACEHOLDER,
 					X25519,
 					CurveP256,
 					CurveP384,
@@ -258,8 +283,7 @@
 					VersionTLS11,
 					VersionTLS10,
 				}},
-<<<<<<< HEAD
-				&CompressCertificateExtension{[]CertCompressionAlgo{
+				&UtlsCompressCertExtension{[]CertCompressionAlgo{
 					CertCompressionBrotli,
 				}},
 				&ApplicationSettingsExtension{
@@ -268,10 +292,6 @@
 						"http/1.1",
 					},
 				},
-=======
-				&UtlsCompressCertExtension{[]CertCompressionAlgo{
-					CertCompressionBrotli,
-				}},
 				&UtlsGREASEExtension{},
 				&UtlsPaddingExtension{GetPaddingLen: BoringPaddingStyle},
 			},
@@ -344,16 +364,11 @@
 				&UtlsCompressCertExtension{[]CertCompressionAlgo{
 					CertCompressionBrotli,
 				}},
->>>>>>> d73321bb
 				&UtlsGREASEExtension{},
 				&UtlsPaddingExtension{GetPaddingLen: BoringPaddingStyle},
 			},
 		}, nil
-<<<<<<< HEAD
-	case HelloFirefox_99:
-=======
 	case HelloChrome_96:
->>>>>>> d73321bb
 		return ClientHelloSpec{
 			CipherSuites: []uint16{
 				GREASE_PLACEHOLDER,
@@ -377,44 +392,22 @@
 				0x00, // compressionNone
 			},
 			Extensions: []TLSExtension{
-<<<<<<< HEAD
-				&SNIExtension{},                      //server_name
-				&UtlsExtendedMasterSecretExtension{}, //extended_master_secret
-				&RenegotiationInfoExtension{Renegotiation: RenegotiateOnceAsClient}, //extensionRenegotiationInfo
-				&SupportedCurvesExtension{[]CurveID{ //supported_groups
-=======
 				&UtlsGREASEExtension{},
 				&SNIExtension{},
 				&UtlsExtendedMasterSecretExtension{},
 				&RenegotiationInfoExtension{Renegotiation: RenegotiateOnceAsClient},
 				&SupportedCurvesExtension{[]CurveID{
 					CurveID(GREASE_PLACEHOLDER),
->>>>>>> d73321bb
 					X25519,
 					CurveP256,
 					CurveP384,
 				}},
-<<<<<<< HEAD
-				&SupportedPointsExtension{SupportedPoints: []byte{ //ec_point_formats
-					pointFormatUncompressed,
-=======
 				&SupportedPointsExtension{SupportedPoints: []byte{
 					0x00, // pointFormatUncompressed
->>>>>>> d73321bb
 				}},
 				&SessionTicketExtension{},
-				&ALPNExtension{AlpnProtocols: []string{"h2", "http/1.1"}}, //application_layer_protocol_negotiation
+				&ALPNExtension{AlpnProtocols: []string{"h2", "http/1.1"}},
 				&StatusRequestExtension{},
-<<<<<<< HEAD
-				&DelegatedCredentialsExtension{
-					AlgorithmsSignature: []SignatureScheme{ //signature_algorithms
-						ECDSAWithP256AndSHA256,
-						ECDSAWithP384AndSHA384,
-						ECDSAWithP521AndSHA512,
-						ECDSAWithSHA1,
-					},
-				},
-=======
 				&SignatureAlgorithmsExtension{SupportedSignatureAlgorithms: []SignatureScheme{
 					ECDSAWithP256AndSHA256,
 					PSSWithSHA256,
@@ -426,40 +419,9 @@
 					PKCS1WithSHA512,
 				}},
 				&SCTExtension{},
->>>>>>> d73321bb
 				&KeyShareExtension{[]KeyShare{
 					{Group: CurveID(GREASE_PLACEHOLDER), Data: []byte{0}},
 					{Group: X25519},
-<<<<<<< HEAD
-					{Group: CurveP256}, //key_share
-				}},
-				&SupportedVersionsExtension{[]uint16{
-					VersionTLS13, //supported_versions
-					VersionTLS12,
-					VersionTLS11,
-					VersionTLS10,
-				}},
-				&SignatureAlgorithmsExtension{SupportedSignatureAlgorithms: []SignatureScheme{ //signature_algorithms
-					ECDSAWithP256AndSHA256,
-					ECDSAWithP384AndSHA384,
-					ECDSAWithP521AndSHA512,
-					PSSWithSHA256,
-					PSSWithSHA384,
-					PSSWithSHA512,
-					PKCS1WithSHA256,
-					PKCS1WithSHA384,
-					PKCS1WithSHA512,
-					ECDSAWithSHA1,
-					PKCS1WithSHA1,
-				}},
-				&PSKKeyExchangeModesExtension{[]uint8{ //psk_key_exchange_modes
-					PskModeDHE,
-				}},
-				&FakeRecordSizeLimitExtension{Limit: 0x4001},             //record_size_limit
-				&UtlsPaddingExtension{GetPaddingLen: BoringPaddingStyle}, //padding
-			}}, nil
-	case HelloIOS_11_1:
-=======
 				}},
 				&PSKKeyExchangeModesExtension{[]uint8{
 					PskModeDHE,
@@ -480,7 +442,6 @@
 			},
 		}, nil
 	case HelloChrome_100, HelloChrome_102:
->>>>>>> d73321bb
 		return ClientHelloSpec{
 			CipherSuites: []uint16{
 				GREASE_PLACEHOLDER,
@@ -706,8 +667,8 @@
 				TLS_ECDHE_ECDSA_WITH_AES_128_CBC_SHA,
 				TLS_ECDHE_RSA_WITH_AES_128_CBC_SHA,
 				TLS_ECDHE_RSA_WITH_AES_256_CBC_SHA,
-				FAKE_TLS_DHE_RSA_WITH_AES_128_CBC_SHA,
-				FAKE_TLS_DHE_RSA_WITH_AES_256_CBC_SHA,
+				TLS_RSA_WITH_AES_128_GCM_SHA256,
+				TLS_RSA_WITH_AES_256_GCM_SHA384,
 				TLS_RSA_WITH_AES_128_CBC_SHA,
 				TLS_RSA_WITH_AES_256_CBC_SHA,
 				TLS_RSA_WITH_3DES_EDE_CBC_SHA,
@@ -716,10 +677,10 @@
 				compressionNone,
 			},
 			Extensions: []TLSExtension{
-				&SNIExtension{},
-				&UtlsExtendedMasterSecretExtension{},
-				&RenegotiationInfoExtension{Renegotiation: RenegotiateOnceAsClient},
-				&SupportedCurvesExtension{[]CurveID{
+				&SNIExtension{},                      //server_name
+				&UtlsExtendedMasterSecretExtension{}, //extended_master_secret
+				&RenegotiationInfoExtension{Renegotiation: RenegotiateOnceAsClient}, //extensionRenegotiationInfo
+				&SupportedCurvesExtension{[]CurveID{ //supported_groups
 					X25519,
 					CurveP256,
 					CurveP384,
@@ -727,22 +688,31 @@
 					CurveID(FakeFFDHE2048),
 					CurveID(FakeFFDHE3072),
 				}},
-				&SupportedPointsExtension{SupportedPoints: []byte{
+				&SupportedPointsExtension{SupportedPoints: []byte{ //ec_point_formats
 					pointFormatUncompressed,
 				}},
 				&SessionTicketExtension{},
-				&ALPNExtension{AlpnProtocols: []string{"h2", "http/1.1"}},
+				&ALPNExtension{AlpnProtocols: []string{"h2", "http/1.1"}}, //application_layer_protocol_negotiation
 				&StatusRequestExtension{},
+				&DelegatedCredentialsExtension{
+					AlgorithmsSignature: []SignatureScheme{ //signature_algorithms
+						ECDSAWithP256AndSHA256,
+						ECDSAWithP384AndSHA384,
+						ECDSAWithP521AndSHA512,
+						ECDSAWithSHA1,
+					},
+				},
 				&KeyShareExtension{[]KeyShare{
 					{Group: X25519},
-					{Group: CurveP256},
+					{Group: CurveP256}, //key_share
 				}},
 				&SupportedVersionsExtension{[]uint16{
-					VersionTLS13,
+					VersionTLS13, //supported_versions
 					VersionTLS12,
 					VersionTLS11,
-					VersionTLS10}},
-				&SignatureAlgorithmsExtension{SupportedSignatureAlgorithms: []SignatureScheme{
+					VersionTLS10,
+				}},
+				&SignatureAlgorithmsExtension{SupportedSignatureAlgorithms: []SignatureScheme{ //signature_algorithms
 					ECDSAWithP256AndSHA256,
 					ECDSAWithP384AndSHA384,
 					ECDSAWithP521AndSHA512,
@@ -755,9 +725,11 @@
 					ECDSAWithSHA1,
 					PKCS1WithSHA1,
 				}},
-				&PSKKeyExchangeModesExtension{[]uint8{pskModeDHE}},
-				&FakeRecordSizeLimitExtension{0x4001},
-				&UtlsPaddingExtension{GetPaddingLen: BoringPaddingStyle},
+				&PSKKeyExchangeModesExtension{[]uint8{ //psk_key_exchange_modes
+					PskModeDHE,
+				}},
+				&FakeRecordSizeLimitExtension{Limit: 0x4001},             //record_size_limit
+				&UtlsPaddingExtension{GetPaddingLen: BoringPaddingStyle}, //padding
 			}}, nil
 	case HelloFirefox_99:
 		return ClientHelloSpec{
