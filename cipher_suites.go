--- conflicted
+++ resolved
@@ -10,28 +10,18 @@
 	"crypto/cipher"
 	"crypto/des"
 	"crypto/hmac"
-<<<<<<< HEAD
 
 	// "crypto/internal/boring"
-=======
-	"crypto/internal/boring"
->>>>>>> 035b9d2b
 	"crypto/rc4"
 	"crypto/sha1"
 	"crypto/sha256"
 	"fmt"
 	"hash"
-<<<<<<< HEAD
 	"runtime"
 
 	"github.com/refraction-networking/utls/internal/boring"
 	"golang.org/x/sys/cpu"
 
-=======
-	"internal/cpu"
-	"runtime"
-
->>>>>>> 035b9d2b
 	"golang.org/x/crypto/chacha20poly1305"
 )
 
@@ -58,25 +48,18 @@
 
 // CipherSuites returns a list of cipher suites currently implemented by this
 // package, excluding those with security issues, which are returned by
-<<<<<<< HEAD
-// InsecureCipherSuites.
-=======
 // [InsecureCipherSuites].
->>>>>>> 035b9d2b
 //
 // The list is sorted by ID. Note that the default cipher suites selected by
 // this package might depend on logic that can't be captured by a static list,
 // and might not match those returned by this function.
 func CipherSuites() []*CipherSuite {
 	return []*CipherSuite{
-<<<<<<< HEAD
 		{TLS_RSA_WITH_AES_128_CBC_SHA, "TLS_RSA_WITH_AES_128_CBC_SHA", supportedUpToTLS12, false},
 		{TLS_RSA_WITH_AES_256_CBC_SHA, "TLS_RSA_WITH_AES_256_CBC_SHA", supportedUpToTLS12, false},
 		{TLS_RSA_WITH_AES_128_GCM_SHA256, "TLS_RSA_WITH_AES_128_GCM_SHA256", supportedOnlyTLS12, false},
 		{TLS_RSA_WITH_AES_256_GCM_SHA384, "TLS_RSA_WITH_AES_256_GCM_SHA384", supportedOnlyTLS12, false},
 
-=======
->>>>>>> 035b9d2b
 		{TLS_AES_128_GCM_SHA256, "TLS_AES_128_GCM_SHA256", supportedOnlyTLS13, false},
 		{TLS_AES_256_GCM_SHA384, "TLS_AES_256_GCM_SHA384", supportedOnlyTLS13, false},
 		{TLS_CHACHA20_POLY1305_SHA256, "TLS_CHACHA20_POLY1305_SHA256", supportedOnlyTLS13, false},
@@ -98,26 +81,18 @@
 // this package and which have security issues.
 //
 // Most applications should not use the cipher suites in this list, and should
-<<<<<<< HEAD
-// only use those returned by CipherSuites.
-=======
 // only use those returned by [CipherSuites].
->>>>>>> 035b9d2b
 func InsecureCipherSuites() []*CipherSuite {
 	// This list includes RC4, CBC_SHA256, and 3DES cipher suites. See
 	// cipherSuitesPreferenceOrder for details.
 	return []*CipherSuite{
 		{TLS_RSA_WITH_RC4_128_SHA, "TLS_RSA_WITH_RC4_128_SHA", supportedUpToTLS12, true},
 		{TLS_RSA_WITH_3DES_EDE_CBC_SHA, "TLS_RSA_WITH_3DES_EDE_CBC_SHA", supportedUpToTLS12, true},
-<<<<<<< HEAD
-		{TLS_RSA_WITH_AES_128_CBC_SHA256, "TLS_RSA_WITH_AES_128_CBC_SHA256", supportedOnlyTLS12, true},
-=======
 		{TLS_RSA_WITH_AES_128_CBC_SHA, "TLS_RSA_WITH_AES_128_CBC_SHA", supportedUpToTLS12, true},
 		{TLS_RSA_WITH_AES_256_CBC_SHA, "TLS_RSA_WITH_AES_256_CBC_SHA", supportedUpToTLS12, true},
 		{TLS_RSA_WITH_AES_128_CBC_SHA256, "TLS_RSA_WITH_AES_128_CBC_SHA256", supportedOnlyTLS12, true},
 		{TLS_RSA_WITH_AES_128_GCM_SHA256, "TLS_RSA_WITH_AES_128_GCM_SHA256", supportedOnlyTLS12, true},
 		{TLS_RSA_WITH_AES_256_GCM_SHA384, "TLS_RSA_WITH_AES_256_GCM_SHA384", supportedOnlyTLS12, true},
->>>>>>> 035b9d2b
 		{TLS_ECDHE_ECDSA_WITH_RC4_128_SHA, "TLS_ECDHE_ECDSA_WITH_RC4_128_SHA", supportedUpToTLS12, true},
 		{TLS_ECDHE_RSA_WITH_RC4_128_SHA, "TLS_ECDHE_RSA_WITH_RC4_128_SHA", supportedUpToTLS12, true},
 		{TLS_ECDHE_RSA_WITH_3DES_EDE_CBC_SHA, "TLS_ECDHE_RSA_WITH_3DES_EDE_CBC_SHA", supportedUpToTLS12, true},
@@ -354,24 +329,6 @@
 	TLS_RSA_WITH_RC4_128_SHA,
 }
 
-<<<<<<< HEAD
-// disabledCipherSuites are not used unless explicitly listed in
-// Config.CipherSuites. They MUST be at the end of cipherSuitesPreferenceOrder.
-var disabledCipherSuites = []uint16{
-	// CBC_SHA256
-	TLS_ECDHE_ECDSA_WITH_AES_128_CBC_SHA256, TLS_ECDHE_RSA_WITH_AES_128_CBC_SHA256,
-	TLS_RSA_WITH_AES_128_CBC_SHA256,
-
-	// RC4
-	TLS_ECDHE_ECDSA_WITH_RC4_128_SHA, TLS_ECDHE_RSA_WITH_RC4_128_SHA,
-	TLS_RSA_WITH_RC4_128_SHA,
-}
-
-var (
-	defaultCipherSuitesLen = len(cipherSuitesPreferenceOrder) - len(disabledCipherSuites)
-	defaultCipherSuites    = cipherSuitesPreferenceOrder[:defaultCipherSuitesLen]
-)
-=======
 // disabledCipherSuites are not used unless explicitly listed in Config.CipherSuites.
 var disabledCipherSuites = map[uint16]bool{
 	// CBC_SHA256
@@ -413,7 +370,6 @@
 		defaultCipherSuitesWithRSAKex = append(defaultCipherSuitesWithRSAKex, c)
 	}
 }
->>>>>>> 035b9d2b
 
 // defaultCipherSuitesTLS13 is also the preference order, since there are no
 // disabled by default TLS 1.3 cipher suites. The same AES vs ChaCha20 logic as
