--- conflicted
+++ resolved
@@ -15,10 +15,6 @@
 	"errors"
 	"fmt"
 	"hash"
-<<<<<<< HEAD
-=======
-	"internal/godebug"
->>>>>>> 035b9d2b
 	"io"
 	"net"
 	"sync"
@@ -99,11 +95,8 @@
 
 	// clientProtocol is the negotiated ALPN protocol.
 	clientProtocol string
-<<<<<<< HEAD
 
 	utls utlsConnExtraFields // [UTLS] used for extensive things such as ALPS, PSK, etc
-=======
->>>>>>> 035b9d2b
 
 	// input/output
 	in, out   halfConn
@@ -1191,17 +1184,10 @@
 
 // Write writes data to the connection.
 //
-<<<<<<< HEAD
-// As Write calls Handshake, in order to prevent indefinite blocking a deadline
-// must be set for both Read and Write before Write is called when the handshake
-// has not yet completed. See SetDeadline, SetReadDeadline, and
-// SetWriteDeadline.
-=======
 // As Write calls [Conn.Handshake], in order to prevent indefinite blocking a deadline
 // must be set for both [Conn.Read] and Write before Write is called when the handshake
 // has not yet completed. See [Conn.SetDeadline], [Conn.SetReadDeadline], and
 // [Conn.SetWriteDeadline].
->>>>>>> 035b9d2b
 func (c *Conn) Write(b []byte) (int, error) {
 	// interlock with Close below
 	for {
@@ -1373,17 +1359,10 @@
 
 // Read reads data from the connection.
 //
-<<<<<<< HEAD
-// As Read calls Handshake, in order to prevent indefinite blocking a deadline
-// must be set for both Read and Write before Read is called when the handshake
-// has not yet completed. See SetDeadline, SetReadDeadline, and
-// SetWriteDeadline.
-=======
 // As Read calls [Conn.Handshake], in order to prevent indefinite blocking a deadline
 // must be set for both Read and [Conn.Write] before Read is called when the handshake
 // has not yet completed. See [Conn.SetDeadline], [Conn.SetReadDeadline], and
 // [Conn.SetWriteDeadline].
->>>>>>> 035b9d2b
 func (c *Conn) Read(b []byte) (int, error) {
 	if err := c.Handshake(); err != nil {
 		return 0, err
@@ -1495,12 +1474,6 @@
 // protocol if it has not yet been run.
 //
 // Most uses of this package need not call Handshake explicitly: the
-<<<<<<< HEAD
-// first Read or Write will call it automatically.
-//
-// For control over canceling or setting a timeout on a handshake, use
-// HandshakeContext or the Dialer's DialContext method instead.
-=======
 // first [Conn.Read] or [Conn.Write] will call it automatically.
 //
 // For control over canceling or setting a timeout on a handshake, use
@@ -1510,7 +1483,6 @@
 // in certificates sent by either the TLS server or client is limited to 8192
 // bits. This limit can be overridden by setting tlsmaxrsasize in the GODEBUG
 // environment variable (e.g. GODEBUG=tlsmaxrsasize=4096).
->>>>>>> 035b9d2b
 func (c *Conn) Handshake() error {
 	return c.HandshakeContext(context.Background())
 }
@@ -1524,11 +1496,7 @@
 // connection.
 //
 // Most uses of this package need not call HandshakeContext explicitly: the
-<<<<<<< HEAD
-// first Read or Write will call it automatically.
-=======
 // first [Conn.Read] or [Conn.Write] will call it automatically.
->>>>>>> 035b9d2b
 func (c *Conn) HandshakeContext(ctx context.Context) error {
 	// Delegate to unexported method for named return
 	// without confusing documented signature.
@@ -1641,11 +1609,8 @@
 	defer c.handshakeMutex.Unlock()
 	return c.connectionStateLocked()
 }
-<<<<<<< HEAD
-=======
 
 var tlsunsafeekm = godebug.New("tlsunsafeekm")
->>>>>>> 035b9d2b
 
 func (c *Conn) connectionStateLocked() ConnectionState {
 	var state ConnectionState
@@ -1668,15 +1633,6 @@
 		}
 	}
 	if c.config.Renegotiation != RenegotiateNever {
-<<<<<<< HEAD
-		state.ekm = noExportedKeyingMaterial
-	} else {
-		state.ekm = c.ekm
-	}
-	// [UTLS SECTION START]
-	c.utlsConnectionStateLocked(&state)
-	// [UTLS SECTION END]
-=======
 		state.ekm = noEKMBecauseRenegotiation
 	} else if c.vers != VersionTLS13 && !c.extMasterSecret {
 		state.ekm = func(label string, context []byte, length int) ([]byte, error) {
@@ -1689,7 +1645,9 @@
 	} else {
 		state.ekm = c.ekm
 	}
->>>>>>> 035b9d2b
+	// [UTLS SECTION START]
+	c.utlsConnectionStateLocked(&state)
+	// [UTLS SECTION END]
 	return state
 }
 
