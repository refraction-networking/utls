// Copyright 2017 Google Inc. All rights reserved.
// Use of this source code is governed by a BSD-style
// license that can be found in the LICENSE file.

package tls

import (
	"crypto/ecdh"
	"crypto/sha256"
	"encoding/binary"
	"errors"
	"fmt"
	"io"
	"math/rand"
	"sort"
	"strconv"
)

var ErrUnknownClientHelloID = errors.New("tls: unknown ClientHelloID")
<<<<<<< HEAD
=======
var ErrNotPSKClientHelloID = errors.New("tls: ClientHello does not contain pre_shared_key extension")
var ErrPSKExtensionExpected = errors.New("tls: pre_shared_key extension expected when fetching preset ClientHelloSpec")
>>>>>>> 45e7f1de

// UTLSIdToSpec converts a ClientHelloID to a corresponding ClientHelloSpec.
//
// Exported internal function utlsIdToSpec per request.
func UTLSIdToSpec(id ClientHelloID, pskExtension ...*FakePreSharedKeyExtension) (ClientHelloSpec, error) {
	if len(pskExtension) > 1 {
		return ClientHelloSpec{}, errors.New("tls: at most one FakePreSharedKeyExtensions is allowed")
	}

	chs, err := utlsIdToSpec(id)
	if err != nil && errors.Is(err, ErrUnknownClientHelloID) {
		chs, err = utlsIdToSpecWithPSK(id, pskExtension...)
	}

	return chs, err
}

func utlsIdToSpec(id ClientHelloID) (ClientHelloSpec, error) {
	switch id {
	case HelloChrome_58, HelloChrome_62:
		return ClientHelloSpec{
			TLSVersMax: VersionTLS12,
			TLSVersMin: VersionTLS10,
			CipherSuites: []uint16{
				GREASE_PLACEHOLDER,
				TLS_ECDHE_ECDSA_WITH_AES_128_GCM_SHA256,
				TLS_ECDHE_RSA_WITH_AES_128_GCM_SHA256,
				TLS_ECDHE_ECDSA_WITH_AES_256_GCM_SHA384,
				TLS_ECDHE_RSA_WITH_AES_256_GCM_SHA384,
				TLS_ECDHE_ECDSA_WITH_CHACHA20_POLY1305,
				TLS_ECDHE_RSA_WITH_CHACHA20_POLY1305,
				TLS_ECDHE_RSA_WITH_AES_128_CBC_SHA,
				TLS_ECDHE_RSA_WITH_AES_256_CBC_SHA,
				TLS_RSA_WITH_AES_128_GCM_SHA256,
				TLS_RSA_WITH_AES_256_GCM_SHA384,
				TLS_RSA_WITH_AES_128_CBC_SHA,
				TLS_RSA_WITH_AES_256_CBC_SHA,
				TLS_RSA_WITH_3DES_EDE_CBC_SHA,
			},
			CompressionMethods: []byte{compressionNone},
			Extensions: []TLSExtension{
				&UtlsGREASEExtension{},
				&RenegotiationInfoExtension{Renegotiation: RenegotiateOnceAsClient},
				&SNIExtension{},
				&ExtendedMasterSecretExtension{},
				&SessionTicketExtension{},
				&SignatureAlgorithmsExtension{SupportedSignatureAlgorithms: []SignatureScheme{
					ECDSAWithP256AndSHA256,
					PSSWithSHA256,
					PKCS1WithSHA256,
					ECDSAWithP384AndSHA384,
					PSSWithSHA384,
					PKCS1WithSHA384,
					PSSWithSHA512,
					PKCS1WithSHA512,
					PKCS1WithSHA1},
				},
				&StatusRequestExtension{},
				&SCTExtension{},
				&ALPNExtension{AlpnProtocols: []string{"h2", "http/1.1"}},
				&FakeChannelIDExtension{},
				&SupportedPointsExtension{SupportedPoints: []byte{pointFormatUncompressed}},
				&SupportedCurvesExtension{[]CurveID{CurveID(GREASE_PLACEHOLDER),
					X25519, CurveP256, CurveP384}},
				&UtlsGREASEExtension{},
				&UtlsPaddingExtension{GetPaddingLen: BoringPaddingStyle},
			},
			GetSessionID: sha256.Sum256,
		}, nil
	case HelloChrome_70:
		return ClientHelloSpec{
			TLSVersMin: VersionTLS10,
			TLSVersMax: VersionTLS13,
			CipherSuites: []uint16{
				GREASE_PLACEHOLDER,
				TLS_AES_128_GCM_SHA256,
				TLS_AES_256_GCM_SHA384,
				TLS_CHACHA20_POLY1305_SHA256,
				TLS_ECDHE_ECDSA_WITH_AES_128_GCM_SHA256,
				TLS_ECDHE_RSA_WITH_AES_128_GCM_SHA256,
				TLS_ECDHE_ECDSA_WITH_AES_256_GCM_SHA384,
				TLS_ECDHE_RSA_WITH_AES_256_GCM_SHA384,
				TLS_ECDHE_ECDSA_WITH_CHACHA20_POLY1305,
				TLS_ECDHE_RSA_WITH_CHACHA20_POLY1305,
				TLS_ECDHE_RSA_WITH_AES_128_CBC_SHA,
				TLS_ECDHE_RSA_WITH_AES_256_CBC_SHA,
				TLS_RSA_WITH_AES_128_GCM_SHA256,
				TLS_RSA_WITH_AES_256_GCM_SHA384,
				TLS_RSA_WITH_AES_128_CBC_SHA,
				TLS_RSA_WITH_AES_256_CBC_SHA,
				TLS_RSA_WITH_3DES_EDE_CBC_SHA,
			},
			CompressionMethods: []byte{
				compressionNone,
			},
			Extensions: []TLSExtension{
				&UtlsGREASEExtension{},
				&RenegotiationInfoExtension{Renegotiation: RenegotiateOnceAsClient},
				&SNIExtension{},
				&ExtendedMasterSecretExtension{},
				&SessionTicketExtension{},
				&SignatureAlgorithmsExtension{SupportedSignatureAlgorithms: []SignatureScheme{
					ECDSAWithP256AndSHA256,
					PSSWithSHA256,
					PKCS1WithSHA256,
					ECDSAWithP384AndSHA384,
					PSSWithSHA384,
					PKCS1WithSHA384,
					PSSWithSHA512,
					PKCS1WithSHA512,
					PKCS1WithSHA1,
				}},
				&StatusRequestExtension{},
				&SCTExtension{},
				&ALPNExtension{AlpnProtocols: []string{"h2", "http/1.1"}},
				&FakeChannelIDExtension{},
				&SupportedPointsExtension{SupportedPoints: []byte{
					pointFormatUncompressed,
				}},
				&KeyShareExtension{[]KeyShare{
					{Group: CurveID(GREASE_PLACEHOLDER), Data: []byte{0}},
					{Group: X25519},
				}},
				&PSKKeyExchangeModesExtension{[]uint8{pskModeDHE}},
				&SupportedVersionsExtension{[]uint16{
					GREASE_PLACEHOLDER,
					VersionTLS13,
					VersionTLS12,
					VersionTLS11,
					VersionTLS10}},
				&SupportedCurvesExtension{[]CurveID{
					CurveID(GREASE_PLACEHOLDER),
					X25519,
					CurveP256,
					CurveP384,
				}},
				&UtlsCompressCertExtension{[]CertCompressionAlgo{CertCompressionBrotli}},
				&UtlsGREASEExtension{},
				&UtlsPaddingExtension{GetPaddingLen: BoringPaddingStyle},
			},
		}, nil
	case HelloChrome_72:
		return ClientHelloSpec{
			CipherSuites: []uint16{
				GREASE_PLACEHOLDER,
				TLS_AES_128_GCM_SHA256,
				TLS_AES_256_GCM_SHA384,
				TLS_CHACHA20_POLY1305_SHA256,
				TLS_ECDHE_ECDSA_WITH_AES_128_GCM_SHA256,
				TLS_ECDHE_RSA_WITH_AES_128_GCM_SHA256,
				TLS_ECDHE_ECDSA_WITH_AES_256_GCM_SHA384,
				TLS_ECDHE_RSA_WITH_AES_256_GCM_SHA384,
				TLS_ECDHE_ECDSA_WITH_CHACHA20_POLY1305,
				TLS_ECDHE_RSA_WITH_CHACHA20_POLY1305,
				TLS_ECDHE_RSA_WITH_AES_128_CBC_SHA,
				TLS_ECDHE_RSA_WITH_AES_256_CBC_SHA,
				TLS_RSA_WITH_AES_128_GCM_SHA256,
				TLS_RSA_WITH_AES_256_GCM_SHA384,
				TLS_RSA_WITH_AES_128_CBC_SHA,
				TLS_RSA_WITH_AES_256_CBC_SHA,
				TLS_RSA_WITH_3DES_EDE_CBC_SHA,
			},
			CompressionMethods: []byte{
				0x00, // compressionNone
			},
			Extensions: []TLSExtension{
				&UtlsGREASEExtension{},
				&SNIExtension{},
				&ExtendedMasterSecretExtension{},
				&RenegotiationInfoExtension{Renegotiation: RenegotiateOnceAsClient},
				&SupportedCurvesExtension{[]CurveID{
					CurveID(GREASE_PLACEHOLDER),
					X25519,
					CurveP256,
					CurveP384,
				}},
				&SupportedPointsExtension{SupportedPoints: []byte{
					0x00, // pointFormatUncompressed
				}},
				&SessionTicketExtension{},
				&ALPNExtension{AlpnProtocols: []string{"h2", "http/1.1"}},
				&StatusRequestExtension{},
				&SignatureAlgorithmsExtension{SupportedSignatureAlgorithms: []SignatureScheme{
					ECDSAWithP256AndSHA256,
					PSSWithSHA256,
					PKCS1WithSHA256,
					ECDSAWithP384AndSHA384,
					PSSWithSHA384,
					PKCS1WithSHA384,
					PSSWithSHA512,
					PKCS1WithSHA512,
					PKCS1WithSHA1,
				}},
				&SCTExtension{},
				&KeyShareExtension{[]KeyShare{
					{Group: CurveID(GREASE_PLACEHOLDER), Data: []byte{0}},
					{Group: X25519},
				}},
				&PSKKeyExchangeModesExtension{[]uint8{
					PskModeDHE,
				}},
				&SupportedVersionsExtension{[]uint16{
					GREASE_PLACEHOLDER,
					VersionTLS13,
					VersionTLS12,
					VersionTLS11,
					VersionTLS10,
				}},
				&UtlsCompressCertExtension{[]CertCompressionAlgo{
					CertCompressionBrotli,
				}},
				&UtlsGREASEExtension{},
				&UtlsPaddingExtension{GetPaddingLen: BoringPaddingStyle},
			},
		}, nil
	case HelloChrome_83:
		return ClientHelloSpec{
			CipherSuites: []uint16{
				GREASE_PLACEHOLDER,
				TLS_AES_128_GCM_SHA256,
				TLS_AES_256_GCM_SHA384,
				TLS_CHACHA20_POLY1305_SHA256,
				TLS_ECDHE_ECDSA_WITH_AES_128_GCM_SHA256,
				TLS_ECDHE_RSA_WITH_AES_128_GCM_SHA256,
				TLS_ECDHE_ECDSA_WITH_AES_256_GCM_SHA384,
				TLS_ECDHE_RSA_WITH_AES_256_GCM_SHA384,
				TLS_ECDHE_ECDSA_WITH_CHACHA20_POLY1305,
				TLS_ECDHE_RSA_WITH_CHACHA20_POLY1305,
				TLS_ECDHE_RSA_WITH_AES_128_CBC_SHA,
				TLS_ECDHE_RSA_WITH_AES_256_CBC_SHA,
				TLS_RSA_WITH_AES_128_GCM_SHA256,
				TLS_RSA_WITH_AES_256_GCM_SHA384,
				TLS_RSA_WITH_AES_128_CBC_SHA,
				TLS_RSA_WITH_AES_256_CBC_SHA,
			},
			CompressionMethods: []byte{
				0x00, // compressionNone
			},
			Extensions: []TLSExtension{
				&UtlsGREASEExtension{},
				&SNIExtension{},
				&ExtendedMasterSecretExtension{},
				&RenegotiationInfoExtension{Renegotiation: RenegotiateOnceAsClient},
				&SupportedCurvesExtension{[]CurveID{
					CurveID(GREASE_PLACEHOLDER),
					X25519,
					CurveP256,
					CurveP384,
				}},
				&SupportedPointsExtension{SupportedPoints: []byte{
					0x00, // pointFormatUncompressed
				}},
				&SessionTicketExtension{},
				&ALPNExtension{AlpnProtocols: []string{"h2", "http/1.1"}},
				&StatusRequestExtension{},
				&SignatureAlgorithmsExtension{SupportedSignatureAlgorithms: []SignatureScheme{
					ECDSAWithP256AndSHA256,
					PSSWithSHA256,
					PKCS1WithSHA256,
					ECDSAWithP384AndSHA384,
					PSSWithSHA384,
					PKCS1WithSHA384,
					PSSWithSHA512,
					PKCS1WithSHA512,
				}},
				&SCTExtension{},
				&KeyShareExtension{[]KeyShare{
					{Group: CurveID(GREASE_PLACEHOLDER), Data: []byte{0}},
					{Group: X25519},
				}},
				&PSKKeyExchangeModesExtension{[]uint8{
					PskModeDHE,
				}},
				&SupportedVersionsExtension{[]uint16{
					GREASE_PLACEHOLDER,
					VersionTLS13,
					VersionTLS12,
					VersionTLS11,
					VersionTLS10,
				}},
				&UtlsCompressCertExtension{[]CertCompressionAlgo{
					CertCompressionBrotli,
				}},
				&UtlsGREASEExtension{},
				&UtlsPaddingExtension{GetPaddingLen: BoringPaddingStyle},
			},
		}, nil
	case HelloChrome_87:
		return ClientHelloSpec{
			CipherSuites: []uint16{
				GREASE_PLACEHOLDER,
				TLS_AES_128_GCM_SHA256,
				TLS_AES_256_GCM_SHA384,
				TLS_CHACHA20_POLY1305_SHA256,
				TLS_ECDHE_ECDSA_WITH_AES_128_GCM_SHA256,
				TLS_ECDHE_RSA_WITH_AES_128_GCM_SHA256,
				TLS_ECDHE_ECDSA_WITH_AES_256_GCM_SHA384,
				TLS_ECDHE_RSA_WITH_AES_256_GCM_SHA384,
				TLS_ECDHE_ECDSA_WITH_CHACHA20_POLY1305,
				TLS_ECDHE_RSA_WITH_CHACHA20_POLY1305,
				TLS_ECDHE_RSA_WITH_AES_128_CBC_SHA,
				TLS_ECDHE_RSA_WITH_AES_256_CBC_SHA,
				TLS_RSA_WITH_AES_128_GCM_SHA256,
				TLS_RSA_WITH_AES_256_GCM_SHA384,
				TLS_RSA_WITH_AES_128_CBC_SHA,
				TLS_RSA_WITH_AES_256_CBC_SHA,
			},
			CompressionMethods: []byte{
				0x00, // compressionNone
			},
			Extensions: []TLSExtension{
				&UtlsGREASEExtension{},
				&SNIExtension{},
				&ExtendedMasterSecretExtension{},
				&RenegotiationInfoExtension{Renegotiation: RenegotiateOnceAsClient},
				&SupportedCurvesExtension{[]CurveID{
					CurveID(GREASE_PLACEHOLDER),
					X25519,
					CurveP256,
					CurveP384,
				}},
				&SupportedPointsExtension{SupportedPoints: []byte{
					0x00, // pointFormatUncompressed
				}},
				&SessionTicketExtension{},
				&ALPNExtension{AlpnProtocols: []string{"h2", "http/1.1"}},
				&StatusRequestExtension{},
				&SignatureAlgorithmsExtension{SupportedSignatureAlgorithms: []SignatureScheme{
					ECDSAWithP256AndSHA256,
					PSSWithSHA256,
					PKCS1WithSHA256,
					ECDSAWithP384AndSHA384,
					PSSWithSHA384,
					PKCS1WithSHA384,
					PSSWithSHA512,
					PKCS1WithSHA512,
				}},
				&SCTExtension{},
				&KeyShareExtension{[]KeyShare{
					{Group: CurveID(GREASE_PLACEHOLDER), Data: []byte{0}},
					{Group: X25519},
				}},
				&PSKKeyExchangeModesExtension{[]uint8{
					PskModeDHE,
				}},
				&SupportedVersionsExtension{[]uint16{
					GREASE_PLACEHOLDER,
					VersionTLS13,
					VersionTLS12,
					VersionTLS11,
					VersionTLS10,
				}},
				&UtlsCompressCertExtension{[]CertCompressionAlgo{
					CertCompressionBrotli,
				}},
				&UtlsGREASEExtension{},
				&UtlsPaddingExtension{GetPaddingLen: BoringPaddingStyle},
			},
		}, nil
	case HelloChrome_96:
		return ClientHelloSpec{
			CipherSuites: []uint16{
				GREASE_PLACEHOLDER,
				TLS_AES_128_GCM_SHA256,
				TLS_AES_256_GCM_SHA384,
				TLS_CHACHA20_POLY1305_SHA256,
				TLS_ECDHE_ECDSA_WITH_AES_128_GCM_SHA256,
				TLS_ECDHE_RSA_WITH_AES_128_GCM_SHA256,
				TLS_ECDHE_ECDSA_WITH_AES_256_GCM_SHA384,
				TLS_ECDHE_RSA_WITH_AES_256_GCM_SHA384,
				TLS_ECDHE_ECDSA_WITH_CHACHA20_POLY1305,
				TLS_ECDHE_RSA_WITH_CHACHA20_POLY1305,
				TLS_ECDHE_RSA_WITH_AES_128_CBC_SHA,
				TLS_ECDHE_RSA_WITH_AES_256_CBC_SHA,
				TLS_RSA_WITH_AES_128_GCM_SHA256,
				TLS_RSA_WITH_AES_256_GCM_SHA384,
				TLS_RSA_WITH_AES_128_CBC_SHA,
				TLS_RSA_WITH_AES_256_CBC_SHA,
			},
			CompressionMethods: []byte{
				0x00, // compressionNone
			},
			Extensions: []TLSExtension{
				&UtlsGREASEExtension{},
				&SNIExtension{},
				&ExtendedMasterSecretExtension{},
				&RenegotiationInfoExtension{Renegotiation: RenegotiateOnceAsClient},
				&SupportedCurvesExtension{[]CurveID{
					CurveID(GREASE_PLACEHOLDER),
					X25519,
					CurveP256,
					CurveP384,
				}},
				&SupportedPointsExtension{SupportedPoints: []byte{
					0x00, // pointFormatUncompressed
				}},
				&SessionTicketExtension{},
				&ALPNExtension{AlpnProtocols: []string{"h2", "http/1.1"}},
				&StatusRequestExtension{},
				&SignatureAlgorithmsExtension{SupportedSignatureAlgorithms: []SignatureScheme{
					ECDSAWithP256AndSHA256,
					PSSWithSHA256,
					PKCS1WithSHA256,
					ECDSAWithP384AndSHA384,
					PSSWithSHA384,
					PKCS1WithSHA384,
					PSSWithSHA512,
					PKCS1WithSHA512,
				}},
				&SCTExtension{},
				&KeyShareExtension{[]KeyShare{
					{Group: CurveID(GREASE_PLACEHOLDER), Data: []byte{0}},
					{Group: X25519},
				}},
				&PSKKeyExchangeModesExtension{[]uint8{
					PskModeDHE,
				}},
				&SupportedVersionsExtension{[]uint16{
					GREASE_PLACEHOLDER,
					VersionTLS13,
					VersionTLS12,
					VersionTLS11,
					VersionTLS10,
				}},
				&UtlsCompressCertExtension{[]CertCompressionAlgo{
					CertCompressionBrotli,
				}},
				&ApplicationSettingsExtension{SupportedProtocols: []string{"h2"}},
				&UtlsGREASEExtension{},
				&UtlsPaddingExtension{GetPaddingLen: BoringPaddingStyle},
			},
		}, nil
	case HelloChrome_100, HelloChrome_102:
		return ClientHelloSpec{
			CipherSuites: []uint16{
				GREASE_PLACEHOLDER,
				TLS_AES_128_GCM_SHA256,
				TLS_AES_256_GCM_SHA384,
				TLS_CHACHA20_POLY1305_SHA256,
				TLS_ECDHE_ECDSA_WITH_AES_128_GCM_SHA256,
				TLS_ECDHE_RSA_WITH_AES_128_GCM_SHA256,
				TLS_ECDHE_ECDSA_WITH_AES_256_GCM_SHA384,
				TLS_ECDHE_RSA_WITH_AES_256_GCM_SHA384,
				TLS_ECDHE_ECDSA_WITH_CHACHA20_POLY1305,
				TLS_ECDHE_RSA_WITH_CHACHA20_POLY1305,
				TLS_ECDHE_RSA_WITH_AES_128_CBC_SHA,
				TLS_ECDHE_RSA_WITH_AES_256_CBC_SHA,
				TLS_RSA_WITH_AES_128_GCM_SHA256,
				TLS_RSA_WITH_AES_256_GCM_SHA384,
				TLS_RSA_WITH_AES_128_CBC_SHA,
				TLS_RSA_WITH_AES_256_CBC_SHA,
			},
			CompressionMethods: []byte{
				0x00, // compressionNone
			},
			Extensions: []TLSExtension{
				&UtlsGREASEExtension{},
				&SNIExtension{},
				&ExtendedMasterSecretExtension{},
				&RenegotiationInfoExtension{Renegotiation: RenegotiateOnceAsClient},
				&SupportedCurvesExtension{[]CurveID{
					GREASE_PLACEHOLDER,
					X25519,
					CurveP256,
					CurveP384,
				}},
				&SupportedPointsExtension{SupportedPoints: []byte{
					0x00, // pointFormatUncompressed
				}},
				&SessionTicketExtension{},
				&ALPNExtension{AlpnProtocols: []string{"h2", "http/1.1"}},
				&StatusRequestExtension{},
				&SignatureAlgorithmsExtension{SupportedSignatureAlgorithms: []SignatureScheme{
					ECDSAWithP256AndSHA256,
					PSSWithSHA256,
					PKCS1WithSHA256,
					ECDSAWithP384AndSHA384,
					PSSWithSHA384,
					PKCS1WithSHA384,
					PSSWithSHA512,
					PKCS1WithSHA512,
				}},
				&SCTExtension{},
				&KeyShareExtension{[]KeyShare{
					{Group: CurveID(GREASE_PLACEHOLDER), Data: []byte{0}},
					{Group: X25519},
				}},
				&PSKKeyExchangeModesExtension{[]uint8{
					PskModeDHE,
				}},
				&SupportedVersionsExtension{[]uint16{
					GREASE_PLACEHOLDER,
					VersionTLS13,
					VersionTLS12,
				}},
				&UtlsCompressCertExtension{[]CertCompressionAlgo{
					CertCompressionBrotli,
				}},
				&ApplicationSettingsExtension{SupportedProtocols: []string{"h2"}},
				&UtlsGREASEExtension{},
				&UtlsPaddingExtension{GetPaddingLen: BoringPaddingStyle},
			},
		}, nil
	case HelloChrome_106_Shuffle:
		return ClientHelloSpec{
			CipherSuites: []uint16{
				GREASE_PLACEHOLDER,
				TLS_AES_128_GCM_SHA256,
				TLS_AES_256_GCM_SHA384,
				TLS_CHACHA20_POLY1305_SHA256,
				TLS_ECDHE_ECDSA_WITH_AES_128_GCM_SHA256,
				TLS_ECDHE_RSA_WITH_AES_128_GCM_SHA256,
				TLS_ECDHE_ECDSA_WITH_AES_256_GCM_SHA384,
				TLS_ECDHE_RSA_WITH_AES_256_GCM_SHA384,
				TLS_ECDHE_ECDSA_WITH_CHACHA20_POLY1305,
				TLS_ECDHE_RSA_WITH_CHACHA20_POLY1305,
				TLS_ECDHE_RSA_WITH_AES_128_CBC_SHA,
				TLS_ECDHE_RSA_WITH_AES_256_CBC_SHA,
				TLS_RSA_WITH_AES_128_GCM_SHA256,
				TLS_RSA_WITH_AES_256_GCM_SHA384,
				TLS_RSA_WITH_AES_128_CBC_SHA,
				TLS_RSA_WITH_AES_256_CBC_SHA,
			},
			CompressionMethods: []byte{
				0x00, // compressionNone
			},
			Extensions: ShuffleChromeTLSExtensions([]TLSExtension{
				&UtlsGREASEExtension{},
				&SNIExtension{},
				&ExtendedMasterSecretExtension{},
				&RenegotiationInfoExtension{Renegotiation: RenegotiateOnceAsClient},
				&SupportedCurvesExtension{[]CurveID{
					GREASE_PLACEHOLDER,
					X25519,
					CurveP256,
					CurveP384,
				}},
				&SupportedPointsExtension{SupportedPoints: []byte{
					0x00, // pointFormatUncompressed
				}},
				&SessionTicketExtension{},
				&ALPNExtension{AlpnProtocols: []string{"h2", "http/1.1"}},
				&StatusRequestExtension{},
				&SignatureAlgorithmsExtension{SupportedSignatureAlgorithms: []SignatureScheme{
					ECDSAWithP256AndSHA256,
					PSSWithSHA256,
					PKCS1WithSHA256,
					ECDSAWithP384AndSHA384,
					PSSWithSHA384,
					PKCS1WithSHA384,
					PSSWithSHA512,
					PKCS1WithSHA512,
				}},
				&SCTExtension{},
				&KeyShareExtension{[]KeyShare{
					{Group: CurveID(GREASE_PLACEHOLDER), Data: []byte{0}},
					{Group: X25519},
				}},
				&PSKKeyExchangeModesExtension{[]uint8{
					PskModeDHE,
				}},
				&SupportedVersionsExtension{[]uint16{
					GREASE_PLACEHOLDER,
					VersionTLS13,
					VersionTLS12,
				}},
				&UtlsCompressCertExtension{[]CertCompressionAlgo{
					CertCompressionBrotli,
				}},
				&ApplicationSettingsExtension{SupportedProtocols: []string{"h2"}},
				&UtlsGREASEExtension{},
				&UtlsPaddingExtension{GetPaddingLen: BoringPaddingStyle},
			}),
		}, nil
	// Chrome w/ Post-Quantum Key Agreement
	case HelloChrome_115_PQ:
		return ClientHelloSpec{
			CipherSuites: []uint16{
				GREASE_PLACEHOLDER,
				TLS_AES_128_GCM_SHA256,
				TLS_AES_256_GCM_SHA384,
				TLS_CHACHA20_POLY1305_SHA256,
				TLS_ECDHE_ECDSA_WITH_AES_128_GCM_SHA256,
				TLS_ECDHE_RSA_WITH_AES_128_GCM_SHA256,
				TLS_ECDHE_ECDSA_WITH_AES_256_GCM_SHA384,
				TLS_ECDHE_RSA_WITH_AES_256_GCM_SHA384,
				TLS_ECDHE_ECDSA_WITH_CHACHA20_POLY1305,
				TLS_ECDHE_RSA_WITH_CHACHA20_POLY1305,
				TLS_ECDHE_RSA_WITH_AES_128_CBC_SHA,
				TLS_ECDHE_RSA_WITH_AES_256_CBC_SHA,
				TLS_RSA_WITH_AES_128_GCM_SHA256,
				TLS_RSA_WITH_AES_256_GCM_SHA384,
				TLS_RSA_WITH_AES_128_CBC_SHA,
				TLS_RSA_WITH_AES_256_CBC_SHA,
<<<<<<< HEAD
			},
			CompressionMethods: []byte{
				0x00, // compressionNone
			},
=======
			},
			CompressionMethods: []byte{
				0x00, // compressionNone
			},
>>>>>>> 45e7f1de
			Extensions: ShuffleChromeTLSExtensions([]TLSExtension{
				&UtlsGREASEExtension{},
				&SNIExtension{},
				&ExtendedMasterSecretExtension{},
				&RenegotiationInfoExtension{Renegotiation: RenegotiateOnceAsClient},
				&SupportedCurvesExtension{[]CurveID{
					GREASE_PLACEHOLDER,
					X25519Kyber768Draft00,
					X25519,
					CurveP256,
					CurveP384,
				}},
				&SupportedPointsExtension{SupportedPoints: []byte{
					0x00, // pointFormatUncompressed
				}},
				&SessionTicketExtension{},
				&ALPNExtension{AlpnProtocols: []string{"h2", "http/1.1"}},
				&StatusRequestExtension{},
				&SignatureAlgorithmsExtension{SupportedSignatureAlgorithms: []SignatureScheme{
					ECDSAWithP256AndSHA256,
					PSSWithSHA256,
					PKCS1WithSHA256,
					ECDSAWithP384AndSHA384,
					PSSWithSHA384,
					PKCS1WithSHA384,
					PSSWithSHA512,
					PKCS1WithSHA512,
				}},
				&SCTExtension{},
				&KeyShareExtension{[]KeyShare{
					{Group: CurveID(GREASE_PLACEHOLDER), Data: []byte{0}},
					{Group: X25519Kyber768Draft00},
					{Group: X25519},
				}},
				&PSKKeyExchangeModesExtension{[]uint8{
					PskModeDHE,
				}},
				&SupportedVersionsExtension{[]uint16{
					GREASE_PLACEHOLDER,
					VersionTLS13,
					VersionTLS12,
				}},
				&UtlsCompressCertExtension{[]CertCompressionAlgo{
					CertCompressionBrotli,
				}},
				&ApplicationSettingsExtension{SupportedProtocols: []string{"h2"}},
				&UtlsGREASEExtension{},
				&UtlsPaddingExtension{GetPaddingLen: BoringPaddingStyle},
			}),
		}, nil
	case HelloFirefox_55, HelloFirefox_56:
		return ClientHelloSpec{
			TLSVersMax: VersionTLS12,
			TLSVersMin: VersionTLS10,
			CipherSuites: []uint16{
				TLS_ECDHE_ECDSA_WITH_AES_128_GCM_SHA256,
				TLS_ECDHE_RSA_WITH_AES_128_GCM_SHA256,
				TLS_ECDHE_ECDSA_WITH_CHACHA20_POLY1305,
				TLS_ECDHE_RSA_WITH_CHACHA20_POLY1305,
				TLS_ECDHE_ECDSA_WITH_AES_256_GCM_SHA384,
				TLS_ECDHE_RSA_WITH_AES_256_GCM_SHA384,
				TLS_ECDHE_ECDSA_WITH_AES_256_CBC_SHA,
				TLS_ECDHE_ECDSA_WITH_AES_128_CBC_SHA,
				TLS_ECDHE_RSA_WITH_AES_128_CBC_SHA,
				TLS_ECDHE_RSA_WITH_AES_256_CBC_SHA,
				FAKE_TLS_DHE_RSA_WITH_AES_128_CBC_SHA,
				FAKE_TLS_DHE_RSA_WITH_AES_256_CBC_SHA,
				TLS_RSA_WITH_AES_128_CBC_SHA,
				TLS_RSA_WITH_AES_256_CBC_SHA,
				TLS_RSA_WITH_3DES_EDE_CBC_SHA,
			},
			CompressionMethods: []byte{compressionNone},
			Extensions: []TLSExtension{
				&SNIExtension{},
				&ExtendedMasterSecretExtension{},
				&RenegotiationInfoExtension{Renegotiation: RenegotiateOnceAsClient},
				&SupportedCurvesExtension{[]CurveID{X25519, CurveP256, CurveP384, CurveP521}},
				&SupportedPointsExtension{SupportedPoints: []byte{pointFormatUncompressed}},
				&SessionTicketExtension{},
				&ALPNExtension{AlpnProtocols: []string{"h2", "http/1.1"}},
				&StatusRequestExtension{},
				&SignatureAlgorithmsExtension{SupportedSignatureAlgorithms: []SignatureScheme{
					ECDSAWithP256AndSHA256,
					ECDSAWithP384AndSHA384,
					ECDSAWithP521AndSHA512,
					PSSWithSHA256,
					PSSWithSHA384,
					PSSWithSHA512,
					PKCS1WithSHA256,
					PKCS1WithSHA384,
					PKCS1WithSHA512,
					ECDSAWithSHA1,
					PKCS1WithSHA1},
				},
				&UtlsPaddingExtension{GetPaddingLen: BoringPaddingStyle},
			},
			GetSessionID: nil,
		}, nil
	case HelloFirefox_63, HelloFirefox_65:
		return ClientHelloSpec{
			TLSVersMin: VersionTLS10,
			TLSVersMax: VersionTLS13,
			CipherSuites: []uint16{
				TLS_AES_128_GCM_SHA256,
				TLS_CHACHA20_POLY1305_SHA256,
				TLS_AES_256_GCM_SHA384,
				TLS_ECDHE_ECDSA_WITH_AES_128_GCM_SHA256,
				TLS_ECDHE_RSA_WITH_AES_128_GCM_SHA256,
				TLS_ECDHE_ECDSA_WITH_CHACHA20_POLY1305,
				TLS_ECDHE_RSA_WITH_CHACHA20_POLY1305,
				TLS_ECDHE_ECDSA_WITH_AES_256_GCM_SHA384,
				TLS_ECDHE_RSA_WITH_AES_256_GCM_SHA384,
				TLS_ECDHE_ECDSA_WITH_AES_256_CBC_SHA,
				TLS_ECDHE_ECDSA_WITH_AES_128_CBC_SHA,
				TLS_ECDHE_RSA_WITH_AES_128_CBC_SHA,
				TLS_ECDHE_RSA_WITH_AES_256_CBC_SHA,
				FAKE_TLS_DHE_RSA_WITH_AES_128_CBC_SHA,
				FAKE_TLS_DHE_RSA_WITH_AES_256_CBC_SHA,
				TLS_RSA_WITH_AES_128_CBC_SHA,
				TLS_RSA_WITH_AES_256_CBC_SHA,
				TLS_RSA_WITH_3DES_EDE_CBC_SHA,
			},
			CompressionMethods: []byte{
				compressionNone,
			},
			Extensions: []TLSExtension{
				&SNIExtension{},
				&ExtendedMasterSecretExtension{},
				&RenegotiationInfoExtension{Renegotiation: RenegotiateOnceAsClient},
				&SupportedCurvesExtension{[]CurveID{
					X25519,
					CurveP256,
					CurveP384,
					CurveP521,
					CurveID(FakeFFDHE2048),
					CurveID(FakeFFDHE3072),
				}},
				&SupportedPointsExtension{SupportedPoints: []byte{
					pointFormatUncompressed,
				}},
				&SessionTicketExtension{},
				&ALPNExtension{AlpnProtocols: []string{"h2", "http/1.1"}},
				&StatusRequestExtension{},
				&KeyShareExtension{[]KeyShare{
					{Group: X25519},
					{Group: CurveP256},
				}},
				&SupportedVersionsExtension{[]uint16{
					VersionTLS13,
					VersionTLS12,
					VersionTLS11,
					VersionTLS10}},
				&SignatureAlgorithmsExtension{SupportedSignatureAlgorithms: []SignatureScheme{
					ECDSAWithP256AndSHA256,
					ECDSAWithP384AndSHA384,
					ECDSAWithP521AndSHA512,
					PSSWithSHA256,
					PSSWithSHA384,
					PSSWithSHA512,
					PKCS1WithSHA256,
					PKCS1WithSHA384,
					PKCS1WithSHA512,
					ECDSAWithSHA1,
					PKCS1WithSHA1,
				}},
				&PSKKeyExchangeModesExtension{[]uint8{pskModeDHE}},
				&FakeRecordSizeLimitExtension{0x4001},
				&UtlsPaddingExtension{GetPaddingLen: BoringPaddingStyle},
			}}, nil
	case HelloFirefox_99:
		return ClientHelloSpec{
			TLSVersMin: VersionTLS10,
			TLSVersMax: VersionTLS13,
			CipherSuites: []uint16{
				TLS_AES_128_GCM_SHA256,
				TLS_CHACHA20_POLY1305_SHA256,
				TLS_AES_256_GCM_SHA384,
				TLS_ECDHE_ECDSA_WITH_AES_128_GCM_SHA256,
				TLS_ECDHE_RSA_WITH_AES_128_GCM_SHA256,
				TLS_ECDHE_ECDSA_WITH_CHACHA20_POLY1305,
				TLS_ECDHE_RSA_WITH_CHACHA20_POLY1305,
				TLS_ECDHE_ECDSA_WITH_AES_256_GCM_SHA384,
				TLS_ECDHE_RSA_WITH_AES_256_GCM_SHA384,
				TLS_ECDHE_ECDSA_WITH_AES_256_CBC_SHA,
				TLS_ECDHE_ECDSA_WITH_AES_128_CBC_SHA,
				TLS_ECDHE_RSA_WITH_AES_128_CBC_SHA,
				TLS_ECDHE_RSA_WITH_AES_256_CBC_SHA,
				TLS_RSA_WITH_AES_128_GCM_SHA256,
				TLS_RSA_WITH_AES_256_GCM_SHA384,
				TLS_RSA_WITH_AES_128_CBC_SHA,
				TLS_RSA_WITH_AES_256_CBC_SHA,
				TLS_RSA_WITH_3DES_EDE_CBC_SHA,
			},
			CompressionMethods: []byte{
				compressionNone,
			},
			Extensions: []TLSExtension{
				&SNIExtension{},                  //server_name
				&ExtendedMasterSecretExtension{}, //extended_master_secret
				&RenegotiationInfoExtension{Renegotiation: RenegotiateOnceAsClient}, //extensionRenegotiationInfo
				&SupportedCurvesExtension{[]CurveID{ //supported_groups
					X25519,
					CurveP256,
					CurveP384,
					CurveP521,
					CurveID(FakeFFDHE2048),
					CurveID(FakeFFDHE3072),
				}},
				&SupportedPointsExtension{SupportedPoints: []byte{ //ec_point_formats
					pointFormatUncompressed,
				}},
				&SessionTicketExtension{},
				&ALPNExtension{AlpnProtocols: []string{"h2", "http/1.1"}}, //application_layer_protocol_negotiation
				&StatusRequestExtension{},
				&FakeDelegatedCredentialsExtension{
					SupportedSignatureAlgorithms: []SignatureScheme{ //signature_algorithms
						ECDSAWithP256AndSHA256,
						ECDSAWithP384AndSHA384,
						ECDSAWithP521AndSHA512,
						ECDSAWithSHA1,
					},
				},
				&KeyShareExtension{[]KeyShare{
					{Group: X25519},
					{Group: CurveP256}, //key_share
				}},
				&SupportedVersionsExtension{[]uint16{
					VersionTLS13, //supported_versions
					VersionTLS12,
					VersionTLS11,
					VersionTLS10,
				}},
				&SignatureAlgorithmsExtension{SupportedSignatureAlgorithms: []SignatureScheme{ //signature_algorithms
					ECDSAWithP256AndSHA256,
					ECDSAWithP384AndSHA384,
					ECDSAWithP521AndSHA512,
					PSSWithSHA256,
					PSSWithSHA384,
					PSSWithSHA512,
					PKCS1WithSHA256,
					PKCS1WithSHA384,
					PKCS1WithSHA512,
					ECDSAWithSHA1,
					PKCS1WithSHA1,
				}},
				&PSKKeyExchangeModesExtension{[]uint8{ //psk_key_exchange_modes
					PskModeDHE,
				}},
				&FakeRecordSizeLimitExtension{Limit: 0x4001},             //record_size_limit
				&UtlsPaddingExtension{GetPaddingLen: BoringPaddingStyle}, //padding
			}}, nil
	case HelloFirefox_102:
		return ClientHelloSpec{
			TLSVersMin: VersionTLS10,
			TLSVersMax: VersionTLS13,
			CipherSuites: []uint16{
				TLS_AES_128_GCM_SHA256,
				TLS_CHACHA20_POLY1305_SHA256,
				TLS_AES_256_GCM_SHA384,
				TLS_ECDHE_ECDSA_WITH_AES_128_GCM_SHA256,
				TLS_ECDHE_RSA_WITH_AES_128_GCM_SHA256,
				TLS_ECDHE_ECDSA_WITH_CHACHA20_POLY1305,
				TLS_ECDHE_RSA_WITH_CHACHA20_POLY1305,
				TLS_ECDHE_ECDSA_WITH_AES_256_GCM_SHA384,
				TLS_ECDHE_RSA_WITH_AES_256_GCM_SHA384,
				TLS_ECDHE_ECDSA_WITH_AES_256_CBC_SHA,
				TLS_ECDHE_ECDSA_WITH_AES_128_CBC_SHA,
				TLS_ECDHE_RSA_WITH_AES_128_CBC_SHA,
				TLS_ECDHE_RSA_WITH_AES_256_CBC_SHA,
				TLS_RSA_WITH_AES_128_GCM_SHA256,
				TLS_RSA_WITH_AES_256_GCM_SHA384,
				TLS_RSA_WITH_AES_128_CBC_SHA,
				TLS_RSA_WITH_AES_256_CBC_SHA,
			},
			CompressionMethods: []byte{
				compressionNone,
			},
			Extensions: []TLSExtension{
				&SNIExtension{},                  //server_name
				&ExtendedMasterSecretExtension{}, //extended_master_secret
				&RenegotiationInfoExtension{Renegotiation: RenegotiateOnceAsClient}, //extensionRenegotiationInfo
				&SupportedCurvesExtension{[]CurveID{ //supported_groups
					X25519,
					CurveP256,
					CurveP384,
					CurveP521,
					CurveID(FakeFFDHE2048),
					CurveID(FakeFFDHE3072),
				}},
				&SupportedPointsExtension{SupportedPoints: []byte{ //ec_point_formats
					pointFormatUncompressed,
				}},
				&SessionTicketExtension{},
				&ALPNExtension{AlpnProtocols: []string{"h2"}}, //application_layer_protocol_negotiation
				&StatusRequestExtension{},
				&FakeDelegatedCredentialsExtension{
					SupportedSignatureAlgorithms: []SignatureScheme{ //signature_algorithms
						ECDSAWithP256AndSHA256,
						ECDSAWithP384AndSHA384,
						ECDSAWithP521AndSHA512,
						ECDSAWithSHA1,
					},
				},
				&KeyShareExtension{[]KeyShare{
					{Group: X25519},
					{Group: CurveP256}, //key_share
				}},
				&SupportedVersionsExtension{[]uint16{
					VersionTLS13, //supported_versions
					VersionTLS12,
				}},
				&SignatureAlgorithmsExtension{SupportedSignatureAlgorithms: []SignatureScheme{ //signature_algorithms
					ECDSAWithP256AndSHA256,
					ECDSAWithP384AndSHA384,
					ECDSAWithP521AndSHA512,
					PSSWithSHA256,
					PSSWithSHA384,
					PSSWithSHA512,
					PKCS1WithSHA256,
					PKCS1WithSHA384,
					PKCS1WithSHA512,
					ECDSAWithSHA1,
					PKCS1WithSHA1,
				}},
				&PSKKeyExchangeModesExtension{[]uint8{ //psk_key_exchange_modes
					PskModeDHE,
				}},
				&FakeRecordSizeLimitExtension{Limit: 0x4001},             //record_size_limit
				&UtlsPaddingExtension{GetPaddingLen: BoringPaddingStyle}, //padding
			}}, nil
	case HelloFirefox_105:
		return ClientHelloSpec{
			TLSVersMin: VersionTLS12,
			TLSVersMax: VersionTLS13,
			CipherSuites: []uint16{
				TLS_AES_128_GCM_SHA256,
				TLS_CHACHA20_POLY1305_SHA256,
				TLS_AES_256_GCM_SHA384,
				TLS_ECDHE_ECDSA_WITH_AES_128_GCM_SHA256,
				TLS_ECDHE_RSA_WITH_AES_128_GCM_SHA256,
				TLS_ECDHE_ECDSA_WITH_CHACHA20_POLY1305,
				TLS_ECDHE_RSA_WITH_CHACHA20_POLY1305,
				TLS_ECDHE_ECDSA_WITH_AES_256_GCM_SHA384,
				TLS_ECDHE_RSA_WITH_AES_256_GCM_SHA384,
				TLS_ECDHE_ECDSA_WITH_AES_256_CBC_SHA,
				TLS_ECDHE_ECDSA_WITH_AES_128_CBC_SHA,
				TLS_ECDHE_RSA_WITH_AES_128_CBC_SHA,
				TLS_ECDHE_RSA_WITH_AES_256_CBC_SHA,
				TLS_RSA_WITH_AES_128_GCM_SHA256,
				TLS_RSA_WITH_AES_256_GCM_SHA384,
				TLS_RSA_WITH_AES_128_CBC_SHA,
				TLS_RSA_WITH_AES_256_CBC_SHA,
			},
			CompressionMethods: []uint8{
				0x0, // no compression
			},
			Extensions: []TLSExtension{
				&SNIExtension{},
				&ExtendedMasterSecretExtension{},
				&RenegotiationInfoExtension{
					Renegotiation: RenegotiateOnceAsClient,
				},
				&SupportedCurvesExtension{
					Curves: []CurveID{
						X25519,
						CurveP256,
						CurveP384,
						CurveP521,
						256,
						257,
					},
				},
				&SupportedPointsExtension{
					SupportedPoints: []uint8{
						0x0, // uncompressed
					},
				},
				&SessionTicketExtension{},
				&ALPNExtension{
					AlpnProtocols: []string{
						"h2",
						"http/1.1",
					},
				},
				&StatusRequestExtension{},
				&FakeDelegatedCredentialsExtension{
					SupportedSignatureAlgorithms: []SignatureScheme{
						ECDSAWithP256AndSHA256,
						ECDSAWithP384AndSHA384,
						ECDSAWithP521AndSHA512,
						ECDSAWithSHA1,
					},
				},
				&KeyShareExtension{
					KeyShares: []KeyShare{
						{
							Group: X25519,
						},
						{
							Group: CurveP256,
						},
					},
				},
				&SupportedVersionsExtension{
					Versions: []uint16{
						VersionTLS13,
						VersionTLS12,
					},
				},
				&SignatureAlgorithmsExtension{
					SupportedSignatureAlgorithms: []SignatureScheme{
						ECDSAWithP256AndSHA256,
						ECDSAWithP384AndSHA384,
						ECDSAWithP521AndSHA512,
						PSSWithSHA256,
						PSSWithSHA384,
						PSSWithSHA512,
						PKCS1WithSHA256,
						PKCS1WithSHA384,
						PKCS1WithSHA512,
						ECDSAWithSHA1,
						PKCS1WithSHA1,
					},
				},
				&PSKKeyExchangeModesExtension{
					Modes: []uint8{
						PskModeDHE,
					},
				},
				&FakeRecordSizeLimitExtension{
					Limit: 0x4001,
				},
				&UtlsPaddingExtension{
					GetPaddingLen: BoringPaddingStyle,
				},
			},
		}, nil
	case HelloIOS_11_1:
		return ClientHelloSpec{
			TLSVersMax: VersionTLS12,
			TLSVersMin: VersionTLS10,
			CipherSuites: []uint16{
				TLS_ECDHE_ECDSA_WITH_AES_256_GCM_SHA384,
				TLS_ECDHE_ECDSA_WITH_AES_128_GCM_SHA256,
				DISABLED_TLS_ECDHE_ECDSA_WITH_AES_256_CBC_SHA384,
				TLS_ECDHE_ECDSA_WITH_AES_128_CBC_SHA256,
				TLS_ECDHE_ECDSA_WITH_AES_256_CBC_SHA,
				TLS_ECDHE_ECDSA_WITH_AES_128_CBC_SHA,
				TLS_ECDHE_ECDSA_WITH_CHACHA20_POLY1305,
				TLS_ECDHE_RSA_WITH_AES_256_GCM_SHA384,
				TLS_ECDHE_RSA_WITH_AES_128_GCM_SHA256,
				DISABLED_TLS_ECDHE_RSA_WITH_AES_256_CBC_SHA384,
				TLS_ECDHE_RSA_WITH_AES_128_CBC_SHA256,
				TLS_ECDHE_RSA_WITH_AES_256_CBC_SHA,
				TLS_ECDHE_RSA_WITH_AES_128_CBC_SHA,
				TLS_ECDHE_RSA_WITH_CHACHA20_POLY1305,
				TLS_RSA_WITH_AES_256_GCM_SHA384,
				TLS_RSA_WITH_AES_128_GCM_SHA256,
				DISABLED_TLS_RSA_WITH_AES_256_CBC_SHA256,
				TLS_RSA_WITH_AES_128_CBC_SHA256,
				TLS_RSA_WITH_AES_256_CBC_SHA,
				TLS_RSA_WITH_AES_128_CBC_SHA,
			},
			CompressionMethods: []byte{
				compressionNone,
			},
			Extensions: []TLSExtension{
				&RenegotiationInfoExtension{Renegotiation: RenegotiateOnceAsClient},
				&SNIExtension{},
				&ExtendedMasterSecretExtension{},
				&SignatureAlgorithmsExtension{SupportedSignatureAlgorithms: []SignatureScheme{
					ECDSAWithP256AndSHA256,
					PSSWithSHA256,
					PKCS1WithSHA256,
					ECDSAWithP384AndSHA384,
					PSSWithSHA384,
					PKCS1WithSHA384,
					PSSWithSHA512,
					PKCS1WithSHA512,
					PKCS1WithSHA1,
				}},
				&StatusRequestExtension{},
				&NPNExtension{},
				&SCTExtension{},
				&ALPNExtension{AlpnProtocols: []string{"h2", "h2-16", "h2-15", "h2-14", "spdy/3.1", "spdy/3", "http/1.1"}},
				&SupportedPointsExtension{SupportedPoints: []byte{
					pointFormatUncompressed,
				}},
				&SupportedCurvesExtension{Curves: []CurveID{
					X25519,
					CurveP256,
					CurveP384,
					CurveP521,
				}},
			},
		}, nil
	case HelloIOS_12_1:
		return ClientHelloSpec{
			CipherSuites: []uint16{
				TLS_ECDHE_ECDSA_WITH_AES_256_GCM_SHA384,
				TLS_ECDHE_ECDSA_WITH_AES_128_GCM_SHA256,
				DISABLED_TLS_ECDHE_ECDSA_WITH_AES_256_CBC_SHA384,
				TLS_ECDHE_ECDSA_WITH_AES_128_CBC_SHA256,
				TLS_ECDHE_ECDSA_WITH_AES_256_CBC_SHA,
				TLS_ECDHE_ECDSA_WITH_AES_128_CBC_SHA,
				TLS_ECDHE_ECDSA_WITH_CHACHA20_POLY1305,
				TLS_ECDHE_RSA_WITH_AES_256_GCM_SHA384,
				TLS_ECDHE_RSA_WITH_AES_128_GCM_SHA256,
				DISABLED_TLS_ECDHE_RSA_WITH_AES_256_CBC_SHA384,
				TLS_ECDHE_RSA_WITH_AES_128_CBC_SHA256,
				TLS_ECDHE_RSA_WITH_AES_256_CBC_SHA,
				TLS_ECDHE_RSA_WITH_AES_128_CBC_SHA,
				TLS_ECDHE_RSA_WITH_CHACHA20_POLY1305,
				TLS_RSA_WITH_AES_256_GCM_SHA384,
				TLS_RSA_WITH_AES_128_GCM_SHA256,
				DISABLED_TLS_RSA_WITH_AES_256_CBC_SHA256,
				TLS_RSA_WITH_AES_128_CBC_SHA256,
				TLS_RSA_WITH_AES_256_CBC_SHA,
				TLS_RSA_WITH_AES_128_CBC_SHA,
				0xc008,
				TLS_ECDHE_RSA_WITH_3DES_EDE_CBC_SHA,
				TLS_RSA_WITH_3DES_EDE_CBC_SHA,
			},
			CompressionMethods: []byte{
				compressionNone,
			},
			Extensions: []TLSExtension{
				&RenegotiationInfoExtension{Renegotiation: RenegotiateOnceAsClient},
				&SNIExtension{},
				&ExtendedMasterSecretExtension{},
				&SignatureAlgorithmsExtension{SupportedSignatureAlgorithms: []SignatureScheme{
					ECDSAWithP256AndSHA256,
					PSSWithSHA256,
					PKCS1WithSHA256,
					ECDSAWithP384AndSHA384,
					ECDSAWithSHA1,
					PSSWithSHA384,
					PSSWithSHA384,
					PKCS1WithSHA384,
					PSSWithSHA512,
					PKCS1WithSHA512,
					PKCS1WithSHA1,
				}},
				&StatusRequestExtension{},
				&NPNExtension{},
				&SCTExtension{},
				&ALPNExtension{AlpnProtocols: []string{"h2", "h2-16", "h2-15", "h2-14", "spdy/3.1", "spdy/3", "http/1.1"}},
				&SupportedPointsExtension{SupportedPoints: []byte{
					pointFormatUncompressed,
				}},
				&SupportedCurvesExtension{[]CurveID{
					X25519,
					CurveP256,
					CurveP384,
					CurveP521,
				}},
			},
		}, nil
	case HelloIOS_13:
		return ClientHelloSpec{
			CipherSuites: []uint16{
				TLS_AES_128_GCM_SHA256,
				TLS_AES_256_GCM_SHA384,
				TLS_CHACHA20_POLY1305_SHA256,
				TLS_ECDHE_ECDSA_WITH_AES_256_GCM_SHA384,
				TLS_ECDHE_ECDSA_WITH_AES_128_GCM_SHA256,
				DISABLED_TLS_ECDHE_ECDSA_WITH_AES_256_CBC_SHA384,
				TLS_ECDHE_ECDSA_WITH_AES_128_CBC_SHA256,
				TLS_ECDHE_ECDSA_WITH_AES_256_CBC_SHA,
				TLS_ECDHE_ECDSA_WITH_AES_128_CBC_SHA,
				TLS_ECDHE_ECDSA_WITH_CHACHA20_POLY1305,
				TLS_ECDHE_RSA_WITH_AES_256_GCM_SHA384,
				TLS_ECDHE_RSA_WITH_AES_128_GCM_SHA256,
				DISABLED_TLS_ECDHE_RSA_WITH_AES_256_CBC_SHA384,
				TLS_ECDHE_RSA_WITH_AES_128_CBC_SHA256,
				TLS_ECDHE_RSA_WITH_AES_256_CBC_SHA,
				TLS_ECDHE_RSA_WITH_AES_128_CBC_SHA,
				TLS_ECDHE_RSA_WITH_CHACHA20_POLY1305,
				TLS_RSA_WITH_AES_256_GCM_SHA384,
				TLS_RSA_WITH_AES_128_GCM_SHA256,
				DISABLED_TLS_RSA_WITH_AES_256_CBC_SHA256,
				TLS_RSA_WITH_AES_128_CBC_SHA256,
				TLS_RSA_WITH_AES_256_CBC_SHA,
				TLS_RSA_WITH_AES_128_CBC_SHA,
				0xc008,
				TLS_ECDHE_RSA_WITH_3DES_EDE_CBC_SHA,
				TLS_RSA_WITH_3DES_EDE_CBC_SHA,
			},
			CompressionMethods: []byte{
				0x00, // compressionNone
			},
			Extensions: []TLSExtension{
				&RenegotiationInfoExtension{Renegotiation: RenegotiateOnceAsClient},
				&SNIExtension{},
				&ExtendedMasterSecretExtension{},
				&SignatureAlgorithmsExtension{SupportedSignatureAlgorithms: []SignatureScheme{
					ECDSAWithP256AndSHA256,
					PSSWithSHA256,
					PKCS1WithSHA256,
					ECDSAWithP384AndSHA384,
					ECDSAWithSHA1,
					PSSWithSHA384,
					PSSWithSHA384,
					PKCS1WithSHA384,
					PSSWithSHA512,
					PKCS1WithSHA512,
					PKCS1WithSHA1,
				}},
				&StatusRequestExtension{},
				&SCTExtension{},
				&ALPNExtension{AlpnProtocols: []string{"h2", "http/1.1"}},
				&SupportedPointsExtension{SupportedPoints: []byte{
					0x00, // pointFormatUncompressed
				}},
				&KeyShareExtension{[]KeyShare{
					{Group: X25519},
				}},
				&PSKKeyExchangeModesExtension{[]uint8{
					PskModeDHE,
				}},
				&SupportedVersionsExtension{[]uint16{
					VersionTLS13,
					VersionTLS12,
					VersionTLS11,
					VersionTLS10,
				}},
				&SupportedCurvesExtension{[]CurveID{
					X25519,
					CurveP256,
					CurveP384,
					CurveP521,
				}},
				&UtlsPaddingExtension{GetPaddingLen: BoringPaddingStyle},
			},
		}, nil
	case HelloIOS_14:
		return ClientHelloSpec{
			// TLSVersMax: VersionTLS12,
			// TLSVersMin: VersionTLS10,
			CipherSuites: []uint16{
				GREASE_PLACEHOLDER,
				TLS_AES_128_GCM_SHA256,
				TLS_AES_256_GCM_SHA384,
				TLS_CHACHA20_POLY1305_SHA256,
				TLS_ECDHE_ECDSA_WITH_AES_256_GCM_SHA384,
				TLS_ECDHE_ECDSA_WITH_AES_128_GCM_SHA256,
				TLS_ECDHE_ECDSA_WITH_CHACHA20_POLY1305,
				TLS_ECDHE_RSA_WITH_AES_256_GCM_SHA384,
				TLS_ECDHE_RSA_WITH_AES_128_GCM_SHA256,
				TLS_ECDHE_RSA_WITH_CHACHA20_POLY1305,
				DISABLED_TLS_ECDHE_ECDSA_WITH_AES_256_CBC_SHA384,
				TLS_ECDHE_ECDSA_WITH_AES_128_CBC_SHA256,
				TLS_ECDHE_ECDSA_WITH_AES_256_CBC_SHA,
				TLS_ECDHE_ECDSA_WITH_AES_128_CBC_SHA,
				DISABLED_TLS_ECDHE_RSA_WITH_AES_256_CBC_SHA384,
				TLS_ECDHE_RSA_WITH_AES_128_CBC_SHA256,
				TLS_ECDHE_RSA_WITH_AES_256_CBC_SHA,
				TLS_ECDHE_RSA_WITH_AES_128_CBC_SHA,
				TLS_RSA_WITH_AES_256_GCM_SHA384,
				TLS_RSA_WITH_AES_128_GCM_SHA256,
				DISABLED_TLS_RSA_WITH_AES_256_CBC_SHA256,
				TLS_RSA_WITH_AES_128_CBC_SHA256,
				TLS_RSA_WITH_AES_256_CBC_SHA,
				TLS_RSA_WITH_AES_128_CBC_SHA,
				0xc008,
				TLS_ECDHE_RSA_WITH_3DES_EDE_CBC_SHA,
				TLS_RSA_WITH_3DES_EDE_CBC_SHA,
			},
			CompressionMethods: []byte{
				0x00, // compressionNone
			},
			Extensions: []TLSExtension{
				&UtlsGREASEExtension{},
				&SNIExtension{},
				&ExtendedMasterSecretExtension{},
				&RenegotiationInfoExtension{Renegotiation: RenegotiateOnceAsClient},
				&SupportedCurvesExtension{[]CurveID{
					CurveID(GREASE_PLACEHOLDER),
					X25519,
					CurveP256,
					CurveP384,
					CurveP521,
				}},
				&SupportedPointsExtension{SupportedPoints: []byte{
					0x00, // pointFormatUncompressed
				}},
				&ALPNExtension{AlpnProtocols: []string{"h2", "http/1.1"}},
				&StatusRequestExtension{},
				&SignatureAlgorithmsExtension{SupportedSignatureAlgorithms: []SignatureScheme{
					ECDSAWithP256AndSHA256,
					PSSWithSHA256,
					PKCS1WithSHA256,
					ECDSAWithP384AndSHA384,
					ECDSAWithSHA1,
					PSSWithSHA384,
					PSSWithSHA384,
					PKCS1WithSHA384,
					PSSWithSHA512,
					PKCS1WithSHA512,
					PKCS1WithSHA1,
				}},
				&SCTExtension{},
				&KeyShareExtension{[]KeyShare{
					{Group: CurveID(GREASE_PLACEHOLDER), Data: []byte{0}},
					{Group: X25519},
				}},
				&PSKKeyExchangeModesExtension{[]uint8{
					PskModeDHE,
				}},
				&SupportedVersionsExtension{[]uint16{
					GREASE_PLACEHOLDER,
					VersionTLS13,
					VersionTLS12,
					VersionTLS11,
					VersionTLS10,
				}},
				&UtlsGREASEExtension{},
				&UtlsPaddingExtension{GetPaddingLen: BoringPaddingStyle},
			},
		}, nil
	case HelloAndroid_11_OkHttp:
		return ClientHelloSpec{
			CipherSuites: []uint16{
				TLS_ECDHE_ECDSA_WITH_AES_128_GCM_SHA256,
				TLS_ECDHE_ECDSA_WITH_AES_256_GCM_SHA384,
				0xcca9, // Cipher Suite: TLS_ECDHE_ECDSA_WITH_CHACHA20_POLY1305_SHA256 (0xcca9)
				TLS_ECDHE_RSA_WITH_AES_128_GCM_SHA256,
				TLS_ECDHE_RSA_WITH_AES_256_GCM_SHA384,
				0xcca8, // Cipher Suite: TLS_ECDHE_RSA_WITH_CHACHA20_POLY1305_SHA256 (0xcca8)
				TLS_ECDHE_RSA_WITH_AES_128_CBC_SHA,
				TLS_ECDHE_RSA_WITH_AES_256_CBC_SHA,
				TLS_RSA_WITH_AES_128_GCM_SHA256,
				TLS_RSA_WITH_AES_256_GCM_SHA384,
				TLS_RSA_WITH_AES_128_CBC_SHA,
				TLS_RSA_WITH_AES_256_CBC_SHA,
			},
			CompressionMethods: []byte{
				0x00, // compressionNone
			},
			Extensions: []TLSExtension{
				&SNIExtension{},
				&ExtendedMasterSecretExtension{},
				&RenegotiationInfoExtension{},
				// supported_groups
				&SupportedCurvesExtension{[]CurveID{
					X25519,
					CurveP256,
					CurveP384,
				}},
				&SupportedPointsExtension{SupportedPoints: []byte{
					0x00, // pointFormatUncompressed
				}},
				&StatusRequestExtension{},
				&SignatureAlgorithmsExtension{SupportedSignatureAlgorithms: []SignatureScheme{
					ECDSAWithP256AndSHA256,
					PSSWithSHA256,
					PKCS1WithSHA256,
					ECDSAWithP384AndSHA384,
					PSSWithSHA384,
					PKCS1WithSHA384,
					PSSWithSHA512,
					PKCS1WithSHA512,
					PKCS1WithSHA1,
				}},
			},
		}, nil
	case HelloEdge_85:
		return ClientHelloSpec{
			CipherSuites: []uint16{
				GREASE_PLACEHOLDER,
				TLS_AES_128_GCM_SHA256,
				TLS_AES_256_GCM_SHA384,
				TLS_CHACHA20_POLY1305_SHA256,
				TLS_ECDHE_ECDSA_WITH_AES_128_GCM_SHA256,
				TLS_ECDHE_RSA_WITH_AES_128_GCM_SHA256,
				TLS_ECDHE_ECDSA_WITH_AES_256_GCM_SHA384,
				TLS_ECDHE_RSA_WITH_AES_256_GCM_SHA384,
				TLS_ECDHE_ECDSA_WITH_CHACHA20_POLY1305,
				TLS_ECDHE_RSA_WITH_CHACHA20_POLY1305,
				TLS_ECDHE_RSA_WITH_AES_128_CBC_SHA,
				TLS_ECDHE_RSA_WITH_AES_256_CBC_SHA,
				TLS_RSA_WITH_AES_128_GCM_SHA256,
				TLS_RSA_WITH_AES_256_GCM_SHA384,
				TLS_RSA_WITH_AES_128_CBC_SHA,
				TLS_RSA_WITH_AES_256_CBC_SHA,
			},
			CompressionMethods: []uint8{
				0x0, // no compression
			},
			Extensions: []TLSExtension{
				&UtlsGREASEExtension{},
				&SNIExtension{},
				&ExtendedMasterSecretExtension{},
				&RenegotiationInfoExtension{
					Renegotiation: RenegotiateOnceAsClient,
				},
				&SupportedCurvesExtension{
					Curves: []CurveID{
						GREASE_PLACEHOLDER,
						X25519,
						CurveP256,
						CurveP384,
					},
				},
				&SupportedPointsExtension{
					SupportedPoints: []uint8{
						0x0, // pointFormatUncompressed
					},
				},
				&SessionTicketExtension{},
				&ALPNExtension{
					AlpnProtocols: []string{
						"h2",
						"http/1.1",
					},
				},
				&StatusRequestExtension{},
				&SignatureAlgorithmsExtension{
					SupportedSignatureAlgorithms: []SignatureScheme{
						ECDSAWithP256AndSHA256,
						PSSWithSHA256,
						PKCS1WithSHA256,
						ECDSAWithP384AndSHA384,
						PSSWithSHA384,
						PKCS1WithSHA384,
						PSSWithSHA512,
						PKCS1WithSHA512,
					},
				},
				&SCTExtension{},
				&KeyShareExtension{
					KeyShares: []KeyShare{
						{
							Group: GREASE_PLACEHOLDER,
							Data: []byte{
								0,
							},
						},
						{
							Group: X25519,
						},
					},
				},
				&PSKKeyExchangeModesExtension{
					Modes: []uint8{
						PskModeDHE,
					},
				},
				&SupportedVersionsExtension{
					Versions: []uint16{
						GREASE_PLACEHOLDER,
						VersionTLS13,
						VersionTLS12,
						VersionTLS11,
						VersionTLS10,
					},
				},
				&UtlsCompressCertExtension{
					Algorithms: []CertCompressionAlgo{
						CertCompressionBrotli,
					},
				},
				&UtlsGREASEExtension{},
				&UtlsPaddingExtension{
					GetPaddingLen: BoringPaddingStyle,
				},
			},
		}, nil
	case HelloEdge_106:
		return ClientHelloSpec{
			TLSVersMin: VersionTLS12,
			TLSVersMax: VersionTLS13,
			CipherSuites: []uint16{
				GREASE_PLACEHOLDER,
				TLS_AES_128_GCM_SHA256,
				TLS_AES_256_GCM_SHA384,
				TLS_AES_256_GCM_SHA384,
				TLS_CHACHA20_POLY1305_SHA256,
				TLS_ECDHE_ECDSA_WITH_AES_128_GCM_SHA256,
				TLS_ECDHE_RSA_WITH_AES_128_GCM_SHA256,
				TLS_ECDHE_ECDSA_WITH_AES_256_GCM_SHA384,
				TLS_ECDHE_RSA_WITH_AES_256_GCM_SHA384,
				TLS_ECDHE_ECDSA_WITH_CHACHA20_POLY1305,
				TLS_ECDHE_RSA_WITH_CHACHA20_POLY1305,
				TLS_ECDHE_RSA_WITH_AES_128_CBC_SHA,
				TLS_ECDHE_RSA_WITH_AES_256_CBC_SHA,
				TLS_RSA_WITH_AES_128_GCM_SHA256,
				TLS_RSA_WITH_AES_256_GCM_SHA384,
				TLS_RSA_WITH_AES_128_CBC_SHA,
				TLS_RSA_WITH_AES_256_CBC_SHA,
			},
			CompressionMethods: []uint8{
				0x0, // no compression
			},
			Extensions: []TLSExtension{
				&UtlsGREASEExtension{},
				&SNIExtension{},
				&ExtendedMasterSecretExtension{},
				&RenegotiationInfoExtension{
					Renegotiation: RenegotiateOnceAsClient,
				},
				&SupportedCurvesExtension{
					Curves: []CurveID{
						GREASE_PLACEHOLDER,
						X25519,
						CurveP256,
						CurveP384,
					},
				},
				&SupportedPointsExtension{
					SupportedPoints: []uint8{
						0x0, // uncompressed
					},
				},
				&SessionTicketExtension{},
				&ALPNExtension{
					AlpnProtocols: []string{
						"h2",
						"http/1.1",
					},
				},
				&StatusRequestExtension{},
				&SignatureAlgorithmsExtension{
					SupportedSignatureAlgorithms: []SignatureScheme{
						ECDSAWithP256AndSHA256,
						PSSWithSHA256,
						PKCS1WithSHA256,
						ECDSAWithP384AndSHA384,
						PSSWithSHA384,
						PKCS1WithSHA384,
						PSSWithSHA512,
						PKCS1WithSHA512,
					},
				},
				&SCTExtension{},
				&KeyShareExtension{
					KeyShares: []KeyShare{
						{
							Group: GREASE_PLACEHOLDER,
							Data: []byte{
								0,
							},
						},
						{
							Group: X25519,
						},
					},
				},
				&PSKKeyExchangeModesExtension{
					Modes: []uint8{
						PskModeDHE,
					},
				},
				&SupportedVersionsExtension{
					Versions: []uint16{
						GREASE_PLACEHOLDER,
						VersionTLS13,
						VersionTLS12,
					},
				},
				&UtlsCompressCertExtension{
					Algorithms: []CertCompressionAlgo{
						CertCompressionBrotli,
					},
				},
				&ApplicationSettingsExtension{
					SupportedProtocols: []string{
						"h2",
					},
				},
				&UtlsGREASEExtension{},
				&UtlsPaddingExtension{
					GetPaddingLen: BoringPaddingStyle,
				},
			},
		}, nil
	case HelloSafari_16_0:
		return ClientHelloSpec{
			TLSVersMin: VersionTLS10,
			TLSVersMax: VersionTLS13,
			CipherSuites: []uint16{
				GREASE_PLACEHOLDER,
				TLS_AES_128_GCM_SHA256,
				TLS_AES_256_GCM_SHA384,
				TLS_CHACHA20_POLY1305_SHA256,
				TLS_ECDHE_ECDSA_WITH_AES_256_GCM_SHA384,
				TLS_ECDHE_ECDSA_WITH_AES_128_GCM_SHA256,
				TLS_ECDHE_ECDSA_WITH_CHACHA20_POLY1305,
				TLS_ECDHE_RSA_WITH_AES_256_GCM_SHA384,
				TLS_ECDHE_RSA_WITH_AES_128_GCM_SHA256,
				TLS_ECDHE_RSA_WITH_CHACHA20_POLY1305,
				TLS_ECDHE_ECDSA_WITH_AES_256_CBC_SHA,
				TLS_ECDHE_ECDSA_WITH_AES_128_CBC_SHA,
				TLS_ECDHE_RSA_WITH_AES_256_CBC_SHA,
				TLS_ECDHE_RSA_WITH_AES_128_CBC_SHA,
				TLS_RSA_WITH_AES_256_GCM_SHA384,
				TLS_RSA_WITH_AES_128_GCM_SHA256,
				TLS_RSA_WITH_AES_256_CBC_SHA,
				TLS_RSA_WITH_AES_128_CBC_SHA,
				FAKE_TLS_ECDHE_ECDSA_WITH_3DES_EDE_CBC_SHA,
				TLS_ECDHE_RSA_WITH_3DES_EDE_CBC_SHA,
				TLS_RSA_WITH_3DES_EDE_CBC_SHA,
			},
			CompressionMethods: []uint8{
				0x0, // no compression
			},
			Extensions: []TLSExtension{
				&UtlsGREASEExtension{},
				&SNIExtension{},
				&ExtendedMasterSecretExtension{},
				&RenegotiationInfoExtension{
					Renegotiation: RenegotiateOnceAsClient,
				},
				&SupportedCurvesExtension{
					Curves: []CurveID{
						GREASE_PLACEHOLDER,
						X25519,
						CurveP256,
						CurveP384,
						CurveP521,
					},
				},
				&SupportedPointsExtension{
					SupportedPoints: []uint8{
						0x0, // uncompressed
					},
				},
				&ALPNExtension{
					AlpnProtocols: []string{
						"h2",
						"http/1.1",
					},
				},
				&StatusRequestExtension{},
				&SignatureAlgorithmsExtension{
					SupportedSignatureAlgorithms: []SignatureScheme{
						ECDSAWithP256AndSHA256,
						PSSWithSHA256,
						PKCS1WithSHA256,
						ECDSAWithP384AndSHA384,
						ECDSAWithSHA1,
						PSSWithSHA384,
						PSSWithSHA384,
						PKCS1WithSHA384,
						PSSWithSHA512,
						PKCS1WithSHA512,
						PKCS1WithSHA1,
					},
				},
				&SCTExtension{},
				&KeyShareExtension{
					KeyShares: []KeyShare{
						{
							Group: GREASE_PLACEHOLDER,
							Data: []byte{
								0,
							},
						},
						{
							Group: X25519,
						},
					},
				},
				&PSKKeyExchangeModesExtension{
					Modes: []uint8{
						PskModeDHE,
					},
				},
				&SupportedVersionsExtension{
					Versions: []uint16{
						GREASE_PLACEHOLDER,
						VersionTLS13,
						VersionTLS12,
						VersionTLS11,
						VersionTLS10,
					},
				},
				&UtlsCompressCertExtension{
					Algorithms: []CertCompressionAlgo{
						CertCompressionZlib,
					},
				},
				&UtlsGREASEExtension{},
				&UtlsPaddingExtension{
					GetPaddingLen: BoringPaddingStyle,
				},
			},
		}, nil
	case Hello360_7_5:
		return ClientHelloSpec{
			CipherSuites: []uint16{
				TLS_ECDHE_ECDSA_WITH_AES_256_CBC_SHA,
				TLS_ECDHE_RSA_WITH_AES_256_CBC_SHA,
				FAKE_TLS_DHE_RSA_WITH_AES_256_CBC_SHA,
				FAKE_TLS_DHE_RSA_WITH_AES_256_CBC_SHA256,
				TLS_RSA_WITH_AES_256_CBC_SHA,
				DISABLED_TLS_RSA_WITH_AES_256_CBC_SHA256,
				TLS_ECDHE_ECDSA_WITH_RC4_128_SHA,
				TLS_ECDHE_ECDSA_WITH_AES_128_CBC_SHA,
				TLS_ECDHE_ECDSA_WITH_AES_128_CBC_SHA256,
				TLS_ECDHE_RSA_WITH_RC4_128_SHA,
				TLS_ECDHE_RSA_WITH_AES_128_CBC_SHA,
				TLS_ECDHE_RSA_WITH_AES_128_CBC_SHA256,
				FAKE_TLS_DHE_RSA_WITH_AES_128_CBC_SHA,
				FAKE_TLS_DHE_RSA_WITH_AES_128_CBC_SHA256,
				FAKE_TLS_DHE_DSS_WITH_AES_128_CBC_SHA,
				TLS_RSA_WITH_RC4_128_SHA,
				FAKE_TLS_RSA_WITH_RC4_128_MD5,
				TLS_RSA_WITH_AES_128_CBC_SHA,
				TLS_RSA_WITH_AES_128_CBC_SHA256,
				TLS_RSA_WITH_3DES_EDE_CBC_SHA,
			},
			CompressionMethods: []uint8{
				0x0, // no compression
			},
			Extensions: []TLSExtension{
				&SNIExtension{},
				&RenegotiationInfoExtension{
					Renegotiation: RenegotiateOnceAsClient,
				},
				&SupportedCurvesExtension{
					Curves: []CurveID{
						CurveP256,
						CurveP384,
						CurveP521,
					},
				},
				&SupportedPointsExtension{
					SupportedPoints: []uint8{
						0x0, // pointFormatUncompressed
					},
				},
				&SessionTicketExtension{},
				&NPNExtension{},
				&ALPNExtension{
					AlpnProtocols: []string{
						"spdy/2",
						"spdy/3",
						"spdy/3.1",
						"http/1.1",
					},
				},
				&FakeChannelIDExtension{
					OldExtensionID: true,
				},
				&StatusRequestExtension{},
				&SignatureAlgorithmsExtension{
					SupportedSignatureAlgorithms: []SignatureScheme{
						PKCS1WithSHA256,
						PKCS1WithSHA384,
						PKCS1WithSHA1,
						ECDSAWithP256AndSHA256,
						ECDSAWithP384AndSHA384,
						ECDSAWithSHA1,
						FakeSHA256WithDSA,
						FakeSHA1WithDSA,
					},
				},
			},
		}, nil
	case Hello360_11_0:
		return ClientHelloSpec{
			TLSVersMin: VersionTLS10,
			TLSVersMax: VersionTLS13,
			CipherSuites: []uint16{
				GREASE_PLACEHOLDER,
				TLS_AES_128_GCM_SHA256,
				TLS_AES_256_GCM_SHA384,
				TLS_CHACHA20_POLY1305_SHA256,
				TLS_ECDHE_ECDSA_WITH_AES_128_GCM_SHA256,
				TLS_ECDHE_RSA_WITH_AES_128_GCM_SHA256,
				TLS_ECDHE_ECDSA_WITH_AES_256_GCM_SHA384,
				TLS_ECDHE_RSA_WITH_AES_256_GCM_SHA384,
				TLS_ECDHE_ECDSA_WITH_CHACHA20_POLY1305,
				TLS_ECDHE_RSA_WITH_CHACHA20_POLY1305,
				TLS_ECDHE_RSA_WITH_AES_128_CBC_SHA,
				TLS_ECDHE_RSA_WITH_AES_256_CBC_SHA,
				TLS_RSA_WITH_AES_128_GCM_SHA256,
				TLS_RSA_WITH_AES_256_GCM_SHA384,
				TLS_RSA_WITH_AES_128_CBC_SHA,
				TLS_RSA_WITH_AES_256_CBC_SHA,
				TLS_RSA_WITH_3DES_EDE_CBC_SHA,
			},
			CompressionMethods: []uint8{
				0x0, // no compression
			},
			Extensions: []TLSExtension{
				&UtlsGREASEExtension{},
				&SNIExtension{},
				&ExtendedMasterSecretExtension{},
				&RenegotiationInfoExtension{
					Renegotiation: RenegotiateOnceAsClient,
				},
				&SupportedCurvesExtension{
					Curves: []CurveID{
						GREASE_PLACEHOLDER,
						X25519,
						CurveP256,
						CurveP384,
					},
				},
				&SupportedPointsExtension{
					SupportedPoints: []uint8{
						0x0, // uncompressed
					},
				},
				&SessionTicketExtension{},
				&ALPNExtension{
					AlpnProtocols: []string{
						"h2",
						"http/1.1",
					},
				},
				&StatusRequestExtension{},
				&SignatureAlgorithmsExtension{
					SupportedSignatureAlgorithms: []SignatureScheme{
						ECDSAWithP256AndSHA256,
						PSSWithSHA256,
						PKCS1WithSHA256,
						ECDSAWithP384AndSHA384,
						PSSWithSHA384,
						PKCS1WithSHA384,
						PSSWithSHA512,
						PKCS1WithSHA512,
						PKCS1WithSHA1,
					},
				},
				&SCTExtension{},
				&FakeChannelIDExtension{
					OldExtensionID: false,
				},
				&KeyShareExtension{
					KeyShares: []KeyShare{
						{
							Group: GREASE_PLACEHOLDER,
							Data: []byte{
								0,
							},
						},
						{
							Group: X25519,
						},
					},
				},
				&PSKKeyExchangeModesExtension{
					Modes: []uint8{
						PskModeDHE,
					},
				},
				&SupportedVersionsExtension{
					Versions: []uint16{
						GREASE_PLACEHOLDER,
						VersionTLS13,
						VersionTLS12,
						VersionTLS11,
						VersionTLS10,
					},
				},
				&UtlsCompressCertExtension{
					Algorithms: []CertCompressionAlgo{
						CertCompressionBrotli,
					},
				},
				&UtlsGREASEExtension{},
				&UtlsPaddingExtension{
					GetPaddingLen: BoringPaddingStyle,
				},
			},
		}, nil
	case HelloQQ_11_1:
		return ClientHelloSpec{
			TLSVersMin: VersionTLS10,
			TLSVersMax: VersionTLS13,
			CipherSuites: []uint16{
				GREASE_PLACEHOLDER,
				TLS_AES_128_GCM_SHA256,
				TLS_AES_256_GCM_SHA384,
				TLS_CHACHA20_POLY1305_SHA256,
				TLS_ECDHE_ECDSA_WITH_AES_128_GCM_SHA256,
				TLS_ECDHE_RSA_WITH_AES_128_GCM_SHA256,
				TLS_ECDHE_ECDSA_WITH_AES_256_GCM_SHA384,
				TLS_ECDHE_RSA_WITH_AES_256_GCM_SHA384,
				TLS_ECDHE_ECDSA_WITH_CHACHA20_POLY1305,
				TLS_ECDHE_RSA_WITH_CHACHA20_POLY1305,
				TLS_ECDHE_RSA_WITH_AES_128_CBC_SHA,
				TLS_ECDHE_RSA_WITH_AES_256_CBC_SHA,
				TLS_RSA_WITH_AES_128_GCM_SHA256,
				TLS_RSA_WITH_AES_256_GCM_SHA384,
				TLS_RSA_WITH_AES_128_CBC_SHA,
				TLS_RSA_WITH_AES_256_CBC_SHA,
			},
			CompressionMethods: []uint8{
				0x0, // no compression
			},
			Extensions: []TLSExtension{
				&UtlsGREASEExtension{},
				&SNIExtension{},
				&ExtendedMasterSecretExtension{},
				&RenegotiationInfoExtension{
					Renegotiation: RenegotiateOnceAsClient,
				},
				&SupportedCurvesExtension{
					Curves: []CurveID{
						GREASE_PLACEHOLDER,
						X25519,
						CurveP256,
						CurveP384,
					},
				},
				&SupportedPointsExtension{
					SupportedPoints: []uint8{
						0x0, // uncompressed
					},
				},
				&SessionTicketExtension{},
				&ALPNExtension{
					AlpnProtocols: []string{
						"h2",
						"http/1.1",
					},
				},
				&StatusRequestExtension{},
				&SignatureAlgorithmsExtension{
					SupportedSignatureAlgorithms: []SignatureScheme{
						ECDSAWithP256AndSHA256,
						PSSWithSHA256,
						PKCS1WithSHA256,
						ECDSAWithP384AndSHA384,
						PSSWithSHA384,
						PKCS1WithSHA384,
						PSSWithSHA512,
						PKCS1WithSHA512,
					},
				},
				&SCTExtension{},
				&KeyShareExtension{
					KeyShares: []KeyShare{
						{
							Group: GREASE_PLACEHOLDER,
							Data: []byte{
								0,
							},
						},
						{
							Group: X25519,
						},
					},
				},
				&PSKKeyExchangeModesExtension{
					Modes: []uint8{
						PskModeDHE,
					},
				},
				&SupportedVersionsExtension{
					Versions: []uint16{
						GREASE_PLACEHOLDER,
						VersionTLS13,
						VersionTLS12,
						VersionTLS11,
						VersionTLS10,
					},
				},
				&UtlsCompressCertExtension{
					Algorithms: []CertCompressionAlgo{
						CertCompressionBrotli,
					},
				},
				&ApplicationSettingsExtension{
					SupportedProtocols: []string{
						"h2",
					},
				},
				&UtlsGREASEExtension{},
				&UtlsPaddingExtension{
					GetPaddingLen: BoringPaddingStyle,
				},
			},
		}, nil
	case HelloChrome_100_PSK:
		return ClientHelloSpec{
			CipherSuites: []uint16{
				GREASE_PLACEHOLDER,
				TLS_AES_128_GCM_SHA256,
				TLS_AES_256_GCM_SHA384,
				TLS_CHACHA20_POLY1305_SHA256,
				TLS_ECDHE_ECDSA_WITH_AES_128_GCM_SHA256,
				TLS_ECDHE_RSA_WITH_AES_128_GCM_SHA256,
				TLS_ECDHE_ECDSA_WITH_AES_256_GCM_SHA384,
				TLS_ECDHE_RSA_WITH_AES_256_GCM_SHA384,
				TLS_ECDHE_ECDSA_WITH_CHACHA20_POLY1305,
				TLS_ECDHE_RSA_WITH_CHACHA20_POLY1305,
				TLS_ECDHE_RSA_WITH_AES_128_CBC_SHA,
				TLS_ECDHE_RSA_WITH_AES_256_CBC_SHA,
				TLS_RSA_WITH_AES_128_GCM_SHA256,
				TLS_RSA_WITH_AES_256_GCM_SHA384,
				TLS_RSA_WITH_AES_128_CBC_SHA,
				TLS_RSA_WITH_AES_256_CBC_SHA,
			},
			CompressionMethods: []byte{
				0x00, // compressionNone
			},
			Extensions: []TLSExtension{
				&UtlsGREASEExtension{},
				&SNIExtension{},
				&ExtendedMasterSecretExtension{},
				&RenegotiationInfoExtension{Renegotiation: RenegotiateOnceAsClient},
				&SupportedCurvesExtension{[]CurveID{
					GREASE_PLACEHOLDER,
					X25519,
					CurveP256,
					CurveP384,
				}},
				&SupportedPointsExtension{SupportedPoints: []byte{
					0x00, // pointFormatUncompressed
				}},
				&SessionTicketExtension{},
				&ALPNExtension{AlpnProtocols: []string{"h2", "http/1.1"}},
				&StatusRequestExtension{},
				&SignatureAlgorithmsExtension{SupportedSignatureAlgorithms: []SignatureScheme{
					ECDSAWithP256AndSHA256,
					PSSWithSHA256,
					PKCS1WithSHA256,
					ECDSAWithP384AndSHA384,
					PSSWithSHA384,
					PKCS1WithSHA384,
					PSSWithSHA512,
					PKCS1WithSHA512,
				}},
				&SCTExtension{},
				&KeyShareExtension{[]KeyShare{
					{Group: CurveID(GREASE_PLACEHOLDER), Data: []byte{0}},
					{Group: X25519},
				}},
				&PSKKeyExchangeModesExtension{[]uint8{
					PskModeDHE,
				}},
				&SupportedVersionsExtension{[]uint16{
					GREASE_PLACEHOLDER,
					VersionTLS13,
					VersionTLS12,
				}},
				&UtlsCompressCertExtension{[]CertCompressionAlgo{
					CertCompressionBrotli,
				}},
				&ApplicationSettingsExtension{SupportedProtocols: []string{"h2"}},
				&UtlsGREASEExtension{},
				&UtlsPreSharedKeyExtension{},
			},
		}, nil
	case HelloChrome_112_PSK_Shuf:
		return ClientHelloSpec{
			CipherSuites: []uint16{
				GREASE_PLACEHOLDER,
				TLS_AES_128_GCM_SHA256,
				TLS_AES_256_GCM_SHA384,
				TLS_CHACHA20_POLY1305_SHA256,
				TLS_ECDHE_ECDSA_WITH_AES_128_GCM_SHA256,
				TLS_ECDHE_RSA_WITH_AES_128_GCM_SHA256,
				TLS_ECDHE_ECDSA_WITH_AES_256_GCM_SHA384,
				TLS_ECDHE_RSA_WITH_AES_256_GCM_SHA384,
				TLS_ECDHE_ECDSA_WITH_CHACHA20_POLY1305,
				TLS_ECDHE_RSA_WITH_CHACHA20_POLY1305,
				TLS_ECDHE_RSA_WITH_AES_128_CBC_SHA,
				TLS_ECDHE_RSA_WITH_AES_256_CBC_SHA,
				TLS_RSA_WITH_AES_128_GCM_SHA256,
				TLS_RSA_WITH_AES_256_GCM_SHA384,
				TLS_RSA_WITH_AES_128_CBC_SHA,
				TLS_RSA_WITH_AES_256_CBC_SHA,
			},
			CompressionMethods: []byte{
				0x00, // compressionNone
			},
			Extensions: ShuffleChromeTLSExtensions([]TLSExtension{
				&UtlsGREASEExtension{},
				&SNIExtension{},
				&ExtendedMasterSecretExtension{},
				&RenegotiationInfoExtension{Renegotiation: RenegotiateOnceAsClient},
				&SupportedCurvesExtension{[]CurveID{
					GREASE_PLACEHOLDER,
					X25519,
					CurveP256,
					CurveP384,
				}},
				&SupportedPointsExtension{SupportedPoints: []byte{
					0x00, // pointFormatUncompressed
				}},
				&SessionTicketExtension{},
				&ALPNExtension{AlpnProtocols: []string{"h2", "http/1.1"}},
				&StatusRequestExtension{},
				&SignatureAlgorithmsExtension{SupportedSignatureAlgorithms: []SignatureScheme{
					ECDSAWithP256AndSHA256,
					PSSWithSHA256,
					PKCS1WithSHA256,
					ECDSAWithP384AndSHA384,
					PSSWithSHA384,
					PKCS1WithSHA384,
					PSSWithSHA512,
					PKCS1WithSHA512,
				}},
				&SCTExtension{},
				&KeyShareExtension{[]KeyShare{
					{Group: CurveID(GREASE_PLACEHOLDER), Data: []byte{0}},
					{Group: X25519},
				}},
				&PSKKeyExchangeModesExtension{[]uint8{
					PskModeDHE,
				}},
				&SupportedVersionsExtension{[]uint16{
					GREASE_PLACEHOLDER,
					VersionTLS13,
					VersionTLS12,
				}},
				&UtlsCompressCertExtension{[]CertCompressionAlgo{
					CertCompressionBrotli,
				}},
				&ApplicationSettingsExtension{SupportedProtocols: []string{"h2"}},
				&UtlsGREASEExtension{},
				&UtlsPreSharedKeyExtension{},
			}),
		}, nil
	case HelloChrome_114_Padding_PSK_Shuf:
		return ClientHelloSpec{
			CipherSuites: []uint16{
				GREASE_PLACEHOLDER,
				TLS_AES_128_GCM_SHA256,
				TLS_AES_256_GCM_SHA384,
				TLS_CHACHA20_POLY1305_SHA256,
				TLS_ECDHE_ECDSA_WITH_AES_128_GCM_SHA256,
				TLS_ECDHE_RSA_WITH_AES_128_GCM_SHA256,
				TLS_ECDHE_ECDSA_WITH_AES_256_GCM_SHA384,
				TLS_ECDHE_RSA_WITH_AES_256_GCM_SHA384,
				TLS_ECDHE_ECDSA_WITH_CHACHA20_POLY1305,
				TLS_ECDHE_RSA_WITH_CHACHA20_POLY1305,
				TLS_ECDHE_RSA_WITH_AES_128_CBC_SHA,
				TLS_ECDHE_RSA_WITH_AES_256_CBC_SHA,
				TLS_RSA_WITH_AES_128_GCM_SHA256,
				TLS_RSA_WITH_AES_256_GCM_SHA384,
				TLS_RSA_WITH_AES_128_CBC_SHA,
				TLS_RSA_WITH_AES_256_CBC_SHA,
			},
			CompressionMethods: []byte{
				0x00, // compressionNone
			},
			Extensions: ShuffleChromeTLSExtensions([]TLSExtension{
				&UtlsGREASEExtension{},
				&SNIExtension{},
				&ExtendedMasterSecretExtension{},
				&RenegotiationInfoExtension{Renegotiation: RenegotiateOnceAsClient},
				&SupportedCurvesExtension{[]CurveID{
					GREASE_PLACEHOLDER,
					X25519,
					CurveP256,
					CurveP384,
				}},
				&SupportedPointsExtension{SupportedPoints: []byte{
					0x00, // pointFormatUncompressed
				}},
				&SessionTicketExtension{},
				&ALPNExtension{AlpnProtocols: []string{"h2", "http/1.1"}},
				&StatusRequestExtension{},
				&SignatureAlgorithmsExtension{SupportedSignatureAlgorithms: []SignatureScheme{
					ECDSAWithP256AndSHA256,
					PSSWithSHA256,
					PKCS1WithSHA256,
					ECDSAWithP384AndSHA384,
					PSSWithSHA384,
					PKCS1WithSHA384,
					PSSWithSHA512,
					PKCS1WithSHA512,
				}},
				&SCTExtension{},
				&KeyShareExtension{[]KeyShare{
					{Group: CurveID(GREASE_PLACEHOLDER), Data: []byte{0}},
					{Group: X25519},
				}},
				&PSKKeyExchangeModesExtension{[]uint8{
					PskModeDHE,
				}},
				&SupportedVersionsExtension{[]uint16{
					GREASE_PLACEHOLDER,
					VersionTLS13,
					VersionTLS12,
				}},
				&UtlsCompressCertExtension{[]CertCompressionAlgo{
					CertCompressionBrotli,
				}},
				&ApplicationSettingsExtension{SupportedProtocols: []string{"h2"}},
				&UtlsGREASEExtension{},
				&UtlsPaddingExtension{GetPaddingLen: BoringPaddingStyle},
				&UtlsPreSharedKeyExtension{},
			}),
		}, nil
	// Chrome w/ Post-Quantum Key Agreement
	case HelloChrome_115_PQ_PSK:
		return ClientHelloSpec{
			CipherSuites: []uint16{
				GREASE_PLACEHOLDER,
				TLS_AES_128_GCM_SHA256,
				TLS_AES_256_GCM_SHA384,
				TLS_CHACHA20_POLY1305_SHA256,
				TLS_ECDHE_ECDSA_WITH_AES_128_GCM_SHA256,
				TLS_ECDHE_RSA_WITH_AES_128_GCM_SHA256,
				TLS_ECDHE_ECDSA_WITH_AES_256_GCM_SHA384,
				TLS_ECDHE_RSA_WITH_AES_256_GCM_SHA384,
				TLS_ECDHE_ECDSA_WITH_CHACHA20_POLY1305,
				TLS_ECDHE_RSA_WITH_CHACHA20_POLY1305,
				TLS_ECDHE_RSA_WITH_AES_128_CBC_SHA,
				TLS_ECDHE_RSA_WITH_AES_256_CBC_SHA,
				TLS_RSA_WITH_AES_128_GCM_SHA256,
				TLS_RSA_WITH_AES_256_GCM_SHA384,
				TLS_RSA_WITH_AES_128_CBC_SHA,
				TLS_RSA_WITH_AES_256_CBC_SHA,
			},
			CompressionMethods: []byte{
				0x00, // compressionNone
			},
			Extensions: ShuffleChromeTLSExtensions([]TLSExtension{
				&UtlsGREASEExtension{},
				&SNIExtension{},
				&ExtendedMasterSecretExtension{},
				&RenegotiationInfoExtension{Renegotiation: RenegotiateOnceAsClient},
				&SupportedCurvesExtension{[]CurveID{
					GREASE_PLACEHOLDER,
					X25519Kyber768Draft00,
					X25519,
					CurveP256,
					CurveP384,
				}},
				&SupportedPointsExtension{SupportedPoints: []byte{
					0x00, // pointFormatUncompressed
				}},
				&SessionTicketExtension{},
				&ALPNExtension{AlpnProtocols: []string{"h2", "http/1.1"}},
				&StatusRequestExtension{},
				&SignatureAlgorithmsExtension{SupportedSignatureAlgorithms: []SignatureScheme{
					ECDSAWithP256AndSHA256,
					PSSWithSHA256,
					PKCS1WithSHA256,
					ECDSAWithP384AndSHA384,
					PSSWithSHA384,
					PKCS1WithSHA384,
					PSSWithSHA512,
					PKCS1WithSHA512,
				}},
				&SCTExtension{},
				&KeyShareExtension{[]KeyShare{
					{Group: CurveID(GREASE_PLACEHOLDER), Data: []byte{0}},
					{Group: X25519Kyber768Draft00},
					{Group: X25519},
				}},
				&PSKKeyExchangeModesExtension{[]uint8{
					PskModeDHE,
				}},
				&SupportedVersionsExtension{[]uint16{
					GREASE_PLACEHOLDER,
					VersionTLS13,
					VersionTLS12,
				}},
				&UtlsCompressCertExtension{[]CertCompressionAlgo{
					CertCompressionBrotli,
				}},
				&ApplicationSettingsExtension{SupportedProtocols: []string{"h2"}},
				&UtlsGREASEExtension{},
				&UtlsPreSharedKeyExtension{},
			}),
		}, nil
	default:
		if id.Client == helloRandomized || id.Client == helloRandomizedALPN || id.Client == helloRandomizedNoALPN {
			// Use empty values as they can be filled later by UConn.ApplyPreset or manually.
			return generateRandomizedSpec(&id, "", nil)
		}
<<<<<<< HEAD

=======
>>>>>>> 45e7f1de
		return ClientHelloSpec{}, fmt.Errorf("%w: %s", ErrUnknownClientHelloID, id.Str())
	}
}

<<<<<<< HEAD
=======
func utlsIdToSpecWithPSK(id ClientHelloID, pskExtension ...*FakePreSharedKeyExtension) (ClientHelloSpec, error) {
	switch id {
	case HelloChrome_100_PSK, HelloChrome_112_PSK_Shuf, HelloChrome_114_Padding_PSK_Shuf, HelloChrome_115_PQ_PSK:
		if len(pskExtension) == 0 || pskExtension[0] == nil {
			return ClientHelloSpec{}, fmt.Errorf("%w: %s", ErrPSKExtensionExpected, id.Str())
		}
	}

	switch id {
	case HelloChrome_100_PSK:
		return ClientHelloSpec{
			CipherSuites: []uint16{
				GREASE_PLACEHOLDER,
				TLS_AES_128_GCM_SHA256,
				TLS_AES_256_GCM_SHA384,
				TLS_CHACHA20_POLY1305_SHA256,
				TLS_ECDHE_ECDSA_WITH_AES_128_GCM_SHA256,
				TLS_ECDHE_RSA_WITH_AES_128_GCM_SHA256,
				TLS_ECDHE_ECDSA_WITH_AES_256_GCM_SHA384,
				TLS_ECDHE_RSA_WITH_AES_256_GCM_SHA384,
				TLS_ECDHE_ECDSA_WITH_CHACHA20_POLY1305,
				TLS_ECDHE_RSA_WITH_CHACHA20_POLY1305,
				TLS_ECDHE_RSA_WITH_AES_128_CBC_SHA,
				TLS_ECDHE_RSA_WITH_AES_256_CBC_SHA,
				TLS_RSA_WITH_AES_128_GCM_SHA256,
				TLS_RSA_WITH_AES_256_GCM_SHA384,
				TLS_RSA_WITH_AES_128_CBC_SHA,
				TLS_RSA_WITH_AES_256_CBC_SHA,
			},
			CompressionMethods: []byte{
				0x00, // compressionNone
			},
			Extensions: []TLSExtension{
				&UtlsGREASEExtension{},
				&SNIExtension{},
				&ExtendedMasterSecretExtension{},
				&RenegotiationInfoExtension{Renegotiation: RenegotiateOnceAsClient},
				&SupportedCurvesExtension{[]CurveID{
					GREASE_PLACEHOLDER,
					X25519,
					CurveP256,
					CurveP384,
				}},
				&SupportedPointsExtension{SupportedPoints: []byte{
					0x00, // pointFormatUncompressed
				}},
				&SessionTicketExtension{},
				&ALPNExtension{AlpnProtocols: []string{"h2", "http/1.1"}},
				&StatusRequestExtension{},
				&SignatureAlgorithmsExtension{SupportedSignatureAlgorithms: []SignatureScheme{
					ECDSAWithP256AndSHA256,
					PSSWithSHA256,
					PKCS1WithSHA256,
					ECDSAWithP384AndSHA384,
					PSSWithSHA384,
					PKCS1WithSHA384,
					PSSWithSHA512,
					PKCS1WithSHA512,
				}},
				&SCTExtension{},
				&KeyShareExtension{[]KeyShare{
					{Group: CurveID(GREASE_PLACEHOLDER), Data: []byte{0}},
					{Group: X25519},
				}},
				&PSKKeyExchangeModesExtension{[]uint8{
					PskModeDHE,
				}},
				&SupportedVersionsExtension{[]uint16{
					GREASE_PLACEHOLDER,
					VersionTLS13,
					VersionTLS12,
				}},
				&UtlsCompressCertExtension{[]CertCompressionAlgo{
					CertCompressionBrotli,
				}},
				&ApplicationSettingsExtension{SupportedProtocols: []string{"h2"}},
				&UtlsGREASEExtension{},
				pskExtension[0],
			},
		}, nil
	case HelloChrome_112_PSK_Shuf:
		return ClientHelloSpec{
			CipherSuites: []uint16{
				GREASE_PLACEHOLDER,
				TLS_AES_128_GCM_SHA256,
				TLS_AES_256_GCM_SHA384,
				TLS_CHACHA20_POLY1305_SHA256,
				TLS_ECDHE_ECDSA_WITH_AES_128_GCM_SHA256,
				TLS_ECDHE_RSA_WITH_AES_128_GCM_SHA256,
				TLS_ECDHE_ECDSA_WITH_AES_256_GCM_SHA384,
				TLS_ECDHE_RSA_WITH_AES_256_GCM_SHA384,
				TLS_ECDHE_ECDSA_WITH_CHACHA20_POLY1305,
				TLS_ECDHE_RSA_WITH_CHACHA20_POLY1305,
				TLS_ECDHE_RSA_WITH_AES_128_CBC_SHA,
				TLS_ECDHE_RSA_WITH_AES_256_CBC_SHA,
				TLS_RSA_WITH_AES_128_GCM_SHA256,
				TLS_RSA_WITH_AES_256_GCM_SHA384,
				TLS_RSA_WITH_AES_128_CBC_SHA,
				TLS_RSA_WITH_AES_256_CBC_SHA,
			},
			CompressionMethods: []byte{
				0x00, // compressionNone
			},
			Extensions: ShuffleChromeTLSExtensions([]TLSExtension{
				&UtlsGREASEExtension{},
				&SNIExtension{},
				&ExtendedMasterSecretExtension{},
				&RenegotiationInfoExtension{Renegotiation: RenegotiateOnceAsClient},
				&SupportedCurvesExtension{[]CurveID{
					GREASE_PLACEHOLDER,
					X25519,
					CurveP256,
					CurveP384,
				}},
				&SupportedPointsExtension{SupportedPoints: []byte{
					0x00, // pointFormatUncompressed
				}},
				&SessionTicketExtension{},
				&ALPNExtension{AlpnProtocols: []string{"h2", "http/1.1"}},
				&StatusRequestExtension{},
				&SignatureAlgorithmsExtension{SupportedSignatureAlgorithms: []SignatureScheme{
					ECDSAWithP256AndSHA256,
					PSSWithSHA256,
					PKCS1WithSHA256,
					ECDSAWithP384AndSHA384,
					PSSWithSHA384,
					PKCS1WithSHA384,
					PSSWithSHA512,
					PKCS1WithSHA512,
				}},
				&SCTExtension{},
				&KeyShareExtension{[]KeyShare{
					{Group: CurveID(GREASE_PLACEHOLDER), Data: []byte{0}},
					{Group: X25519},
				}},
				&PSKKeyExchangeModesExtension{[]uint8{
					PskModeDHE,
				}},
				&SupportedVersionsExtension{[]uint16{
					GREASE_PLACEHOLDER,
					VersionTLS13,
					VersionTLS12,
				}},
				&UtlsCompressCertExtension{[]CertCompressionAlgo{
					CertCompressionBrotli,
				}},
				&ApplicationSettingsExtension{SupportedProtocols: []string{"h2"}},
				&UtlsGREASEExtension{},
				pskExtension[0],
			}),
		}, nil
	case HelloChrome_114_Padding_PSK_Shuf:
		return ClientHelloSpec{
			CipherSuites: []uint16{
				GREASE_PLACEHOLDER,
				TLS_AES_128_GCM_SHA256,
				TLS_AES_256_GCM_SHA384,
				TLS_CHACHA20_POLY1305_SHA256,
				TLS_ECDHE_ECDSA_WITH_AES_128_GCM_SHA256,
				TLS_ECDHE_RSA_WITH_AES_128_GCM_SHA256,
				TLS_ECDHE_ECDSA_WITH_AES_256_GCM_SHA384,
				TLS_ECDHE_RSA_WITH_AES_256_GCM_SHA384,
				TLS_ECDHE_ECDSA_WITH_CHACHA20_POLY1305,
				TLS_ECDHE_RSA_WITH_CHACHA20_POLY1305,
				TLS_ECDHE_RSA_WITH_AES_128_CBC_SHA,
				TLS_ECDHE_RSA_WITH_AES_256_CBC_SHA,
				TLS_RSA_WITH_AES_128_GCM_SHA256,
				TLS_RSA_WITH_AES_256_GCM_SHA384,
				TLS_RSA_WITH_AES_128_CBC_SHA,
				TLS_RSA_WITH_AES_256_CBC_SHA,
			},
			CompressionMethods: []byte{
				0x00, // compressionNone
			},
			Extensions: ShuffleChromeTLSExtensions([]TLSExtension{
				&UtlsGREASEExtension{},
				&SNIExtension{},
				&ExtendedMasterSecretExtension{},
				&RenegotiationInfoExtension{Renegotiation: RenegotiateOnceAsClient},
				&SupportedCurvesExtension{[]CurveID{
					GREASE_PLACEHOLDER,
					X25519,
					CurveP256,
					CurveP384,
				}},
				&SupportedPointsExtension{SupportedPoints: []byte{
					0x00, // pointFormatUncompressed
				}},
				&SessionTicketExtension{},
				&ALPNExtension{AlpnProtocols: []string{"h2", "http/1.1"}},
				&StatusRequestExtension{},
				&SignatureAlgorithmsExtension{SupportedSignatureAlgorithms: []SignatureScheme{
					ECDSAWithP256AndSHA256,
					PSSWithSHA256,
					PKCS1WithSHA256,
					ECDSAWithP384AndSHA384,
					PSSWithSHA384,
					PKCS1WithSHA384,
					PSSWithSHA512,
					PKCS1WithSHA512,
				}},
				&SCTExtension{},
				&KeyShareExtension{[]KeyShare{
					{Group: CurveID(GREASE_PLACEHOLDER), Data: []byte{0}},
					{Group: X25519},
				}},
				&PSKKeyExchangeModesExtension{[]uint8{
					PskModeDHE,
				}},
				&SupportedVersionsExtension{[]uint16{
					GREASE_PLACEHOLDER,
					VersionTLS13,
					VersionTLS12,
				}},
				&UtlsCompressCertExtension{[]CertCompressionAlgo{
					CertCompressionBrotli,
				}},
				&ApplicationSettingsExtension{SupportedProtocols: []string{"h2"}},
				&UtlsGREASEExtension{},
				&UtlsPaddingExtension{GetPaddingLen: BoringPaddingStyle},
				pskExtension[0],
			}),
		}, nil
	// Chrome w/ Post-Quantum Key Agreement
	case HelloChrome_115_PQ_PSK:
		return ClientHelloSpec{
			CipherSuites: []uint16{
				GREASE_PLACEHOLDER,
				TLS_AES_128_GCM_SHA256,
				TLS_AES_256_GCM_SHA384,
				TLS_CHACHA20_POLY1305_SHA256,
				TLS_ECDHE_ECDSA_WITH_AES_128_GCM_SHA256,
				TLS_ECDHE_RSA_WITH_AES_128_GCM_SHA256,
				TLS_ECDHE_ECDSA_WITH_AES_256_GCM_SHA384,
				TLS_ECDHE_RSA_WITH_AES_256_GCM_SHA384,
				TLS_ECDHE_ECDSA_WITH_CHACHA20_POLY1305,
				TLS_ECDHE_RSA_WITH_CHACHA20_POLY1305,
				TLS_ECDHE_RSA_WITH_AES_128_CBC_SHA,
				TLS_ECDHE_RSA_WITH_AES_256_CBC_SHA,
				TLS_RSA_WITH_AES_128_GCM_SHA256,
				TLS_RSA_WITH_AES_256_GCM_SHA384,
				TLS_RSA_WITH_AES_128_CBC_SHA,
				TLS_RSA_WITH_AES_256_CBC_SHA,
			},
			CompressionMethods: []byte{
				0x00, // compressionNone
			},
			Extensions: ShuffleChromeTLSExtensions([]TLSExtension{
				&UtlsGREASEExtension{},
				&SNIExtension{},
				&ExtendedMasterSecretExtension{},
				&RenegotiationInfoExtension{Renegotiation: RenegotiateOnceAsClient},
				&SupportedCurvesExtension{[]CurveID{
					GREASE_PLACEHOLDER,
					X25519Kyber768Draft00,
					X25519,
					CurveP256,
					CurveP384,
				}},
				&SupportedPointsExtension{SupportedPoints: []byte{
					0x00, // pointFormatUncompressed
				}},
				&SessionTicketExtension{},
				&ALPNExtension{AlpnProtocols: []string{"h2", "http/1.1"}},
				&StatusRequestExtension{},
				&SignatureAlgorithmsExtension{SupportedSignatureAlgorithms: []SignatureScheme{
					ECDSAWithP256AndSHA256,
					PSSWithSHA256,
					PKCS1WithSHA256,
					ECDSAWithP384AndSHA384,
					PSSWithSHA384,
					PKCS1WithSHA384,
					PSSWithSHA512,
					PKCS1WithSHA512,
				}},
				&SCTExtension{},
				&KeyShareExtension{[]KeyShare{
					{Group: CurveID(GREASE_PLACEHOLDER), Data: []byte{0}},
					{Group: X25519Kyber768Draft00},
					{Group: X25519},
				}},
				&PSKKeyExchangeModesExtension{[]uint8{
					PskModeDHE,
				}},
				&SupportedVersionsExtension{[]uint16{
					GREASE_PLACEHOLDER,
					VersionTLS13,
					VersionTLS12,
				}},
				&UtlsCompressCertExtension{[]CertCompressionAlgo{
					CertCompressionBrotli,
				}},
				&ApplicationSettingsExtension{SupportedProtocols: []string{"h2"}},
				&UtlsGREASEExtension{},
				pskExtension[0],
			}),
		}, nil
	}

	return ClientHelloSpec{}, fmt.Errorf("%w: %s", ErrUnknownClientHelloID, id.Str())
}

>>>>>>> 45e7f1de
// ShuffleChromeTLSExtensions shuffles the extensions in the ClientHelloSpec to avoid ossification.
// It shuffles every extension except GREASE, padding and pre_shared_key extensions.
//
// This feature was first introduced by Chrome 106.
func ShuffleChromeTLSExtensions(exts []TLSExtension) []TLSExtension {
	// unshufCheck checks if the exts[idx] is a GREASE/padding/pre_shared_key extension,
	// and returns true on success. For these extensions are considered positionally invariant.
	var skipShuf = func(idx int, exts []TLSExtension) bool {
		switch exts[idx].(type) {
<<<<<<< HEAD
		case *UtlsGREASEExtension, *UtlsPaddingExtension, PreSharedKeyExtension:
=======
		case *UtlsGREASEExtension, *UtlsPaddingExtension, *FakePreSharedKeyExtension:
>>>>>>> 45e7f1de
			return true
		default:
			return false
		}
	}

	// Shuffle other extensions
	rand.Shuffle(len(exts), func(i, j int) {
		if skipShuf(i, exts) || skipShuf(j, exts) {
			return // do not shuffle some of the extensions
		}
		exts[i], exts[j] = exts[j], exts[i]
	})

	return exts
}

func (uconn *UConn) applyPresetByID(id ClientHelloID) (err error) {
	var spec ClientHelloSpec
	uconn.ClientHelloID = id
	// choose/generate the spec
	switch id.Client {
	case helloRandomized, helloRandomizedNoALPN, helloRandomizedALPN:
		spec, err = uconn.generateRandomizedSpec()
		if err != nil {
			return err
		}
	case helloCustom:
		return nil
	default:
<<<<<<< HEAD
		spec, err = UTLSIdToSpec(id)
=======
		spec, err = UTLSIdToSpec(id, uconn.pskExtension...)
>>>>>>> 45e7f1de
		if err != nil {
			return err
		}
	}

	return uconn.ApplyPreset(&spec)
}

// ApplyPreset should only be used in conjunction with HelloCustom to apply custom specs.
// Fields of TLSExtensions that are slices/pointers are shared across different connections with
// same ClientHelloSpec. It is advised to use different specs and avoid any shared state.
func (uconn *UConn) ApplyPreset(p *ClientHelloSpec) error {
	var err error

	err = uconn.SetTLSVers(p.TLSVersMin, p.TLSVersMax, p.Extensions)
	if err != nil {
		return err
	}

	privateHello, clientKeySharePrivate, err := uconn.makeClientHelloForApplyPreset()
	if err != nil {
		return err
	}
	uconn.HandshakeState.Hello = privateHello.getPublicPtr()
	if ecdheKey, ok := clientKeySharePrivate.(*ecdh.PrivateKey); ok {
		uconn.HandshakeState.State13.EcdheKey = ecdheKey
	} else if kemKey, ok := clientKeySharePrivate.(*kemPrivateKey); ok {
		uconn.HandshakeState.State13.KEMKey = kemKey.ToPublic()
	}
	uconn.HandshakeState.State13.KeySharesParams = NewKeySharesParameters()
	hello := uconn.HandshakeState.Hello

	switch len(hello.Random) {
	case 0:
		hello.Random = make([]byte, 32)
		_, err := io.ReadFull(uconn.config.rand(), hello.Random)
		if err != nil {
			return errors.New("tls: short read from Rand: " + err.Error())
		}
	case 32:
	// carry on
	default:
		return errors.New("ClientHello expected length: 32 bytes. Got: " +
			strconv.Itoa(len(hello.Random)) + " bytes")
	}

	if len(hello.CompressionMethods) == 0 {
		hello.CompressionMethods = []uint8{compressionNone}
	}

	// Currently, GREASE is assumed to come from BoringSSL
	grease_bytes := make([]byte, 2*ssl_grease_last_index)
	grease_extensions_seen := 0
	_, err = io.ReadFull(uconn.config.rand(), grease_bytes)
	if err != nil {
		return errors.New("tls: short read from Rand: " + err.Error())
	}
	for i := range uconn.greaseSeed {
		uconn.greaseSeed[i] = binary.LittleEndian.Uint16(grease_bytes[2*i : 2*i+2])
	}
	if GetBoringGREASEValue(uconn.greaseSeed, ssl_grease_extension1) == GetBoringGREASEValue(uconn.greaseSeed, ssl_grease_extension2) {
		uconn.greaseSeed[ssl_grease_extension2] ^= 0x1010
	}

	hello.CipherSuites = make([]uint16, len(p.CipherSuites))
	copy(hello.CipherSuites, p.CipherSuites)
	for i := range hello.CipherSuites {
		if isGREASEUint16(hello.CipherSuites[i]) { // just in case the user set a GREASE value instead of unGREASEd
			hello.CipherSuites[i] = GetBoringGREASEValue(uconn.greaseSeed, ssl_grease_cipher)
		}
	}
	var sessionID [32]byte
	_, err = io.ReadFull(uconn.config.rand(), sessionID[:])
	if err != nil {
		return err
	}
	uconn.HandshakeState.Hello.SessionId = sessionID[:]
	uconn.Extensions = make([]TLSExtension, len(p.Extensions))
	copy(uconn.Extensions, p.Extensions)

	// Check whether NPN extension actually exists
	var haveNPN bool

	// reGrease, and point things to each other
	for _, e := range uconn.Extensions {
		switch ext := e.(type) {
		case *SNIExtension:
			if ext.ServerName == "" {
				ext.ServerName = uconn.config.ServerName
			}
		case *UtlsGREASEExtension:
			switch grease_extensions_seen {
			case 0:
				ext.Value = GetBoringGREASEValue(uconn.greaseSeed, ssl_grease_extension1)
			case 1:
				ext.Value = GetBoringGREASEValue(uconn.greaseSeed, ssl_grease_extension2)
				ext.Body = []byte{0}
			default:
				return errors.New("at most 2 grease extensions are supported")
			}
			grease_extensions_seen += 1
		case *SupportedCurvesExtension:
			for i := range ext.Curves {
				if isGREASEUint16(uint16(ext.Curves[i])) {
					ext.Curves[i] = CurveID(GetBoringGREASEValue(uconn.greaseSeed, ssl_grease_group))
				}
			}
		case *KeyShareExtension:
			preferredCurveIsSet := false
			for i := range ext.KeyShares {
				curveID := ext.KeyShares[i].Group
				if isGREASEUint16(uint16(curveID)) { // just in case the user set a GREASE value instead of unGREASEd
					ext.KeyShares[i].Group = CurveID(GetBoringGREASEValue(uconn.greaseSeed, ssl_grease_group))
					continue
				}
				if len(ext.KeyShares[i].Data) > 1 {
					continue
				}

				if scheme := curveIdToCirclScheme(curveID); scheme != nil {
					pk, sk, err := generateKemKeyPair(scheme, curveID, uconn.config.rand())
					if err != nil {
						return fmt.Errorf("HRR generateKemKeyPair %s: %w",
							scheme.Name(), err)
					}
					packedPk, err := pk.MarshalBinary()
					if err != nil {
						return fmt.Errorf("HRR pack circl public key %s: %w",
							scheme.Name(), err)
					}
					uconn.HandshakeState.State13.KeySharesParams.AddKemKeypair(curveID, sk.secretKey, pk)
					ext.KeyShares[i].Data = packedPk
					if !preferredCurveIsSet {
						// only do this once for the first non-grease curve
						uconn.HandshakeState.State13.KEMKey = sk.ToPublic()
						preferredCurveIsSet = true
					}
				} else {
					ecdheKey, err := generateECDHEKey(uconn.config.rand(), curveID)
					if err != nil {
						return fmt.Errorf("unsupported Curve in KeyShareExtension: %v."+
							"To mimic it, fill the Data(key) field manually", curveID)
					}
					uconn.HandshakeState.State13.KeySharesParams.AddEcdheKeypair(curveID, ecdheKey, ecdheKey.PublicKey())
					ext.KeyShares[i].Data = ecdheKey.PublicKey().Bytes()
					if !preferredCurveIsSet {
						// only do this once for the first non-grease curve
						uconn.HandshakeState.State13.EcdheKey = ecdheKey
						preferredCurveIsSet = true
					}
				}
			}
		case *SupportedVersionsExtension:
			for i := range ext.Versions {
				if isGREASEUint16(ext.Versions[i]) { // just in case the user set a GREASE value instead of unGREASEd
					ext.Versions[i] = GetBoringGREASEValue(uconn.greaseSeed, ssl_grease_version)
				}
			}
		case *NPNExtension:
			haveNPN = true
		}
	}

	// The default golang behavior in makeClientHello always sets NextProtoNeg if NextProtos is set,
	// but NextProtos is also used by ALPN and our spec nmay not actually have a NPN extension
	hello.NextProtoNeg = haveNPN

	err = uconn.sessionController.syncSessionExts()
	if err != nil {
		return err
	}

	return nil
}

func (uconn *UConn) generateRandomizedSpec() (ClientHelloSpec, error) {
	return generateRandomizedSpec(&uconn.ClientHelloID, uconn.serverName, uconn.config.NextProtos)
}

func generateRandomizedSpec(
	id *ClientHelloID,
	serverName string,
	nextProtos []string,
) (ClientHelloSpec, error) {
	p := ClientHelloSpec{}

	if id.Seed == nil {
		seed, err := NewPRNGSeed()
		if err != nil {
			return p, err
		}
		id.Seed = seed
	}

	r, err := newPRNGWithSeed(id.Seed)
	if err != nil {
		return p, err
	}

	if id.Weights == nil {
		id.Weights = &DefaultWeights
	}

	var WithALPN bool
	switch id.Client {
	case helloRandomizedALPN:
		WithALPN = true
	case helloRandomizedNoALPN:
		WithALPN = false
	case helloRandomized:
		if r.FlipWeightedCoin(id.Weights.Extensions_Append_ALPN) {
			WithALPN = true
		} else {
			WithALPN = false
		}
	default:
		return p, fmt.Errorf("using non-randomized ClientHelloID %v to generate randomized spec", id.Client)
	}

	p.CipherSuites = make([]uint16, len(defaultCipherSuites))
	copy(p.CipherSuites, defaultCipherSuites)
	shuffledSuites, err := shuffledCiphers(r)
	if err != nil {
		return p, err
	}

	if r.FlipWeightedCoin(id.Weights.TLSVersMax_Set_VersionTLS13) {
		p.TLSVersMin = VersionTLS10
		p.TLSVersMax = VersionTLS13
		tls13ciphers := make([]uint16, len(defaultCipherSuitesTLS13))
		copy(tls13ciphers, defaultCipherSuitesTLS13)
		r.rand.Shuffle(len(tls13ciphers), func(i, j int) {
			tls13ciphers[i], tls13ciphers[j] = tls13ciphers[j], tls13ciphers[i]
		})
		// appending TLS 1.3 ciphers before TLS 1.2, since that's what popular implementations do
		shuffledSuites = append(tls13ciphers, shuffledSuites...)

		// TLS 1.3 forbids RC4 in any configurations
		shuffledSuites = removeRC4Ciphers(shuffledSuites)
	} else {
		p.TLSVersMin = VersionTLS10
		p.TLSVersMax = VersionTLS12
	}

	p.CipherSuites = removeRandomCiphers(r, shuffledSuites, id.Weights.CipherSuites_Remove_RandomCiphers)

	sni := SNIExtension{serverName}
	sessionTicket := SessionTicketExtension{}

	sigAndHashAlgos := []SignatureScheme{
		ECDSAWithP256AndSHA256,
		PKCS1WithSHA256,
		ECDSAWithP384AndSHA384,
		PKCS1WithSHA384,
		PKCS1WithSHA1,
		PKCS1WithSHA512,
	}

	if r.FlipWeightedCoin(id.Weights.SigAndHashAlgos_Append_ECDSAWithSHA1) {
		sigAndHashAlgos = append(sigAndHashAlgos, ECDSAWithSHA1)
	}
	if r.FlipWeightedCoin(id.Weights.SigAndHashAlgos_Append_ECDSAWithP521AndSHA512) {
		sigAndHashAlgos = append(sigAndHashAlgos, ECDSAWithP521AndSHA512)
	}
	if r.FlipWeightedCoin(id.Weights.SigAndHashAlgos_Append_PSSWithSHA256) || p.TLSVersMax == VersionTLS13 {
		// https://tools.ietf.org/html/rfc8446 says "...RSASSA-PSS (which is mandatory in TLS 1.3)..."
		sigAndHashAlgos = append(sigAndHashAlgos, PSSWithSHA256)
		if r.FlipWeightedCoin(id.Weights.SigAndHashAlgos_Append_PSSWithSHA384_PSSWithSHA512) {
			// these usually go together
			sigAndHashAlgos = append(sigAndHashAlgos, PSSWithSHA384)
			sigAndHashAlgos = append(sigAndHashAlgos, PSSWithSHA512)
		}
	}

	r.rand.Shuffle(len(sigAndHashAlgos), func(i, j int) {
		sigAndHashAlgos[i], sigAndHashAlgos[j] = sigAndHashAlgos[j], sigAndHashAlgos[i]
	})
	sigAndHash := SignatureAlgorithmsExtension{SupportedSignatureAlgorithms: sigAndHashAlgos}

	status := StatusRequestExtension{}
	sct := SCTExtension{}
	ems := ExtendedMasterSecretExtension{}
	points := SupportedPointsExtension{SupportedPoints: []byte{pointFormatUncompressed}}

	curveIDs := []CurveID{}
	if r.FlipWeightedCoin(id.Weights.CurveIDs_Append_X25519) || p.TLSVersMax == VersionTLS13 {
		curveIDs = append(curveIDs, X25519)
	}
	curveIDs = append(curveIDs, CurveP256, CurveP384)
	if r.FlipWeightedCoin(id.Weights.CurveIDs_Append_CurveP521) {
		curveIDs = append(curveIDs, CurveP521)
	}

	curves := SupportedCurvesExtension{curveIDs}

	padding := UtlsPaddingExtension{GetPaddingLen: BoringPaddingStyle}
	reneg := RenegotiationInfoExtension{Renegotiation: RenegotiateOnceAsClient}

	p.Extensions = []TLSExtension{
		&sni,
		&sessionTicket,
		&sigAndHash,
		&points,
		&curves,
	}

	if WithALPN {
		if len(nextProtos) == 0 {
			// if user didn't specify alpn yet, choose something popular
			nextProtos = []string{"h2", "http/1.1"}
		}
		alpn := ALPNExtension{AlpnProtocols: nextProtos}
		p.Extensions = append(p.Extensions, &alpn)
	}

	if r.FlipWeightedCoin(id.Weights.Extensions_Append_Padding) || p.TLSVersMax == VersionTLS13 {
		// always include for TLS 1.3, since TLS 1.3 ClientHellos are often over 256 bytes
		// and that's when padding is required to work around buggy middleboxes
		p.Extensions = append(p.Extensions, &padding)
	}
	if r.FlipWeightedCoin(id.Weights.Extensions_Append_Status) {
		p.Extensions = append(p.Extensions, &status)
	}
	if r.FlipWeightedCoin(id.Weights.Extensions_Append_SCT) {
		p.Extensions = append(p.Extensions, &sct)
	}
	if r.FlipWeightedCoin(id.Weights.Extensions_Append_Reneg) {
		p.Extensions = append(p.Extensions, &reneg)
	}
	if r.FlipWeightedCoin(id.Weights.Extensions_Append_EMS) {
		p.Extensions = append(p.Extensions, &ems)
	}
	if p.TLSVersMax == VersionTLS13 {
		ks := KeyShareExtension{[]KeyShare{
			{Group: X25519}, // the key for the group will be generated later
		}}
		if r.FlipWeightedCoin(id.Weights.FirstKeyShare_Set_CurveP256) {
			// do not ADD second keyShare because crypto/tls does not support multiple ecdheParams
			// TODO: add it back when they implement multiple keyShares, or implement it oursevles
			// ks.KeyShares = append(ks.KeyShares, KeyShare{Group: CurveP256})
			ks.KeyShares[0].Group = CurveP256
		}
		pskExchangeModes := PSKKeyExchangeModesExtension{[]uint8{pskModeDHE}}
		supportedVersionsExt := SupportedVersionsExtension{
			Versions: makeSupportedVersions(p.TLSVersMin, p.TLSVersMax),
		}
		p.Extensions = append(p.Extensions, &ks, &pskExchangeModes, &supportedVersionsExt)

		// Randomly add an ALPS extension. ALPS is TLS 1.3-only and may only
		// appear when an ALPN extension is present
		// (https://datatracker.ietf.org/doc/html/draft-vvv-tls-alps-01#section-3).
		// ALPS is a draft specification at this time, but appears in
		// Chrome/BoringSSL.
		if WithALPN {

			// ALPS is a new addition to generateRandomizedSpec. Use a salted
			// seed to create a new, independent PRNG, so that a seed used
			// with the previous version of generateRandomizedSpec will
			// produce the exact same spec as long as ALPS isn't selected.
			r, err := newPRNGWithSaltedSeed(id.Seed, "ALPS")
			if err != nil {
				return p, err
			}
			if r.FlipWeightedCoin(id.Weights.Extensions_Append_ALPS) {
				// As with the ALPN case above, default to something popular
				// (unlike ALPN, ALPS can't yet be specified in uconn.config).
				alps := &ApplicationSettingsExtension{SupportedProtocols: []string{"h2"}}
				p.Extensions = append(p.Extensions, alps)
			}
		}

		// TODO: randomly add DelegatedCredentialsExtension, once it is
		// sufficiently popular.
	}
	r.rand.Shuffle(len(p.Extensions), func(i, j int) {
		p.Extensions[i], p.Extensions[j] = p.Extensions[j], p.Extensions[i]
	})

	return p, nil
}

func removeRandomCiphers(r *prng, s []uint16, maxRemovalProbability float64) []uint16 {
	// removes elements in place
	// probability to remove increases for further elements
	// never remove first cipher
	if len(s) <= 1 {
		return s
	}

	// remove random elements
	floatLen := float64(len(s))
	sliceLen := len(s)
	for i := 1; i < sliceLen; i++ {
		if r.FlipWeightedCoin(maxRemovalProbability * float64(i) / floatLen) {
			s = append(s[:i], s[i+1:]...)
			sliceLen--
			i--
		}
	}
	return s[:sliceLen]
}

func shuffledCiphers(r *prng) ([]uint16, error) {
	ciphers := make(sortableCiphers, len(cipherSuites))
	perm := r.Perm(len(cipherSuites))
	for i, suite := range cipherSuites {
		ciphers[i] = sortableCipher{suite: suite.id,
			isObsolete: ((suite.flags & suiteTLS12) == 0),
			randomTag:  perm[i]}
	}
	sort.Sort(ciphers)
	return ciphers.GetCiphers(), nil
}

type sortableCipher struct {
	isObsolete bool
	randomTag  int
	suite      uint16
}

type sortableCiphers []sortableCipher

func (ciphers sortableCiphers) Len() int {
	return len(ciphers)
}

func (ciphers sortableCiphers) Less(i, j int) bool {
	if ciphers[i].isObsolete && !ciphers[j].isObsolete {
		return false
	}
	if ciphers[j].isObsolete && !ciphers[i].isObsolete {
		return true
	}
	return ciphers[i].randomTag < ciphers[j].randomTag
}

func (ciphers sortableCiphers) Swap(i, j int) {
	ciphers[i], ciphers[j] = ciphers[j], ciphers[i]
}

func (ciphers sortableCiphers) GetCiphers() []uint16 {
	cipherIDs := make([]uint16, len(ciphers))
	for i := range ciphers {
		cipherIDs[i] = ciphers[i].suite
	}
	return cipherIDs
}

func removeRC4Ciphers(s []uint16) []uint16 {
	// removes elements in place
	sliceLen := len(s)
	for i := 0; i < sliceLen; i++ {
		cipher := s[i]
		if cipher == TLS_ECDHE_ECDSA_WITH_RC4_128_SHA ||
			cipher == TLS_ECDHE_RSA_WITH_RC4_128_SHA ||
			cipher == TLS_RSA_WITH_RC4_128_SHA {
			s = append(s[:i], s[i+1:]...)
			sliceLen--
			i--
		}
	}
	return s[:sliceLen]
}<|MERGE_RESOLUTION|>--- conflicted
+++ resolved
@@ -17,11 +17,6 @@
 )
 
 var ErrUnknownClientHelloID = errors.New("tls: unknown ClientHelloID")
-<<<<<<< HEAD
-=======
-var ErrNotPSKClientHelloID = errors.New("tls: ClientHello does not contain pre_shared_key extension")
-var ErrPSKExtensionExpected = errors.New("tls: pre_shared_key extension expected when fetching preset ClientHelloSpec")
->>>>>>> 45e7f1de
 
 // UTLSIdToSpec converts a ClientHelloID to a corresponding ClientHelloSpec.
 //
@@ -616,17 +611,10 @@
 				TLS_RSA_WITH_AES_256_GCM_SHA384,
 				TLS_RSA_WITH_AES_128_CBC_SHA,
 				TLS_RSA_WITH_AES_256_CBC_SHA,
-<<<<<<< HEAD
 			},
 			CompressionMethods: []byte{
 				0x00, // compressionNone
 			},
-=======
-			},
-			CompressionMethods: []byte{
-				0x00, // compressionNone
-			},
->>>>>>> 45e7f1de
 			Extensions: ShuffleChromeTLSExtensions([]TLSExtension{
 				&UtlsGREASEExtension{},
 				&SNIExtension{},
@@ -2298,319 +2286,11 @@
 			// Use empty values as they can be filled later by UConn.ApplyPreset or manually.
 			return generateRandomizedSpec(&id, "", nil)
 		}
-<<<<<<< HEAD
-
-=======
->>>>>>> 45e7f1de
+
 		return ClientHelloSpec{}, fmt.Errorf("%w: %s", ErrUnknownClientHelloID, id.Str())
 	}
 }
 
-<<<<<<< HEAD
-=======
-func utlsIdToSpecWithPSK(id ClientHelloID, pskExtension ...*FakePreSharedKeyExtension) (ClientHelloSpec, error) {
-	switch id {
-	case HelloChrome_100_PSK, HelloChrome_112_PSK_Shuf, HelloChrome_114_Padding_PSK_Shuf, HelloChrome_115_PQ_PSK:
-		if len(pskExtension) == 0 || pskExtension[0] == nil {
-			return ClientHelloSpec{}, fmt.Errorf("%w: %s", ErrPSKExtensionExpected, id.Str())
-		}
-	}
-
-	switch id {
-	case HelloChrome_100_PSK:
-		return ClientHelloSpec{
-			CipherSuites: []uint16{
-				GREASE_PLACEHOLDER,
-				TLS_AES_128_GCM_SHA256,
-				TLS_AES_256_GCM_SHA384,
-				TLS_CHACHA20_POLY1305_SHA256,
-				TLS_ECDHE_ECDSA_WITH_AES_128_GCM_SHA256,
-				TLS_ECDHE_RSA_WITH_AES_128_GCM_SHA256,
-				TLS_ECDHE_ECDSA_WITH_AES_256_GCM_SHA384,
-				TLS_ECDHE_RSA_WITH_AES_256_GCM_SHA384,
-				TLS_ECDHE_ECDSA_WITH_CHACHA20_POLY1305,
-				TLS_ECDHE_RSA_WITH_CHACHA20_POLY1305,
-				TLS_ECDHE_RSA_WITH_AES_128_CBC_SHA,
-				TLS_ECDHE_RSA_WITH_AES_256_CBC_SHA,
-				TLS_RSA_WITH_AES_128_GCM_SHA256,
-				TLS_RSA_WITH_AES_256_GCM_SHA384,
-				TLS_RSA_WITH_AES_128_CBC_SHA,
-				TLS_RSA_WITH_AES_256_CBC_SHA,
-			},
-			CompressionMethods: []byte{
-				0x00, // compressionNone
-			},
-			Extensions: []TLSExtension{
-				&UtlsGREASEExtension{},
-				&SNIExtension{},
-				&ExtendedMasterSecretExtension{},
-				&RenegotiationInfoExtension{Renegotiation: RenegotiateOnceAsClient},
-				&SupportedCurvesExtension{[]CurveID{
-					GREASE_PLACEHOLDER,
-					X25519,
-					CurveP256,
-					CurveP384,
-				}},
-				&SupportedPointsExtension{SupportedPoints: []byte{
-					0x00, // pointFormatUncompressed
-				}},
-				&SessionTicketExtension{},
-				&ALPNExtension{AlpnProtocols: []string{"h2", "http/1.1"}},
-				&StatusRequestExtension{},
-				&SignatureAlgorithmsExtension{SupportedSignatureAlgorithms: []SignatureScheme{
-					ECDSAWithP256AndSHA256,
-					PSSWithSHA256,
-					PKCS1WithSHA256,
-					ECDSAWithP384AndSHA384,
-					PSSWithSHA384,
-					PKCS1WithSHA384,
-					PSSWithSHA512,
-					PKCS1WithSHA512,
-				}},
-				&SCTExtension{},
-				&KeyShareExtension{[]KeyShare{
-					{Group: CurveID(GREASE_PLACEHOLDER), Data: []byte{0}},
-					{Group: X25519},
-				}},
-				&PSKKeyExchangeModesExtension{[]uint8{
-					PskModeDHE,
-				}},
-				&SupportedVersionsExtension{[]uint16{
-					GREASE_PLACEHOLDER,
-					VersionTLS13,
-					VersionTLS12,
-				}},
-				&UtlsCompressCertExtension{[]CertCompressionAlgo{
-					CertCompressionBrotli,
-				}},
-				&ApplicationSettingsExtension{SupportedProtocols: []string{"h2"}},
-				&UtlsGREASEExtension{},
-				pskExtension[0],
-			},
-		}, nil
-	case HelloChrome_112_PSK_Shuf:
-		return ClientHelloSpec{
-			CipherSuites: []uint16{
-				GREASE_PLACEHOLDER,
-				TLS_AES_128_GCM_SHA256,
-				TLS_AES_256_GCM_SHA384,
-				TLS_CHACHA20_POLY1305_SHA256,
-				TLS_ECDHE_ECDSA_WITH_AES_128_GCM_SHA256,
-				TLS_ECDHE_RSA_WITH_AES_128_GCM_SHA256,
-				TLS_ECDHE_ECDSA_WITH_AES_256_GCM_SHA384,
-				TLS_ECDHE_RSA_WITH_AES_256_GCM_SHA384,
-				TLS_ECDHE_ECDSA_WITH_CHACHA20_POLY1305,
-				TLS_ECDHE_RSA_WITH_CHACHA20_POLY1305,
-				TLS_ECDHE_RSA_WITH_AES_128_CBC_SHA,
-				TLS_ECDHE_RSA_WITH_AES_256_CBC_SHA,
-				TLS_RSA_WITH_AES_128_GCM_SHA256,
-				TLS_RSA_WITH_AES_256_GCM_SHA384,
-				TLS_RSA_WITH_AES_128_CBC_SHA,
-				TLS_RSA_WITH_AES_256_CBC_SHA,
-			},
-			CompressionMethods: []byte{
-				0x00, // compressionNone
-			},
-			Extensions: ShuffleChromeTLSExtensions([]TLSExtension{
-				&UtlsGREASEExtension{},
-				&SNIExtension{},
-				&ExtendedMasterSecretExtension{},
-				&RenegotiationInfoExtension{Renegotiation: RenegotiateOnceAsClient},
-				&SupportedCurvesExtension{[]CurveID{
-					GREASE_PLACEHOLDER,
-					X25519,
-					CurveP256,
-					CurveP384,
-				}},
-				&SupportedPointsExtension{SupportedPoints: []byte{
-					0x00, // pointFormatUncompressed
-				}},
-				&SessionTicketExtension{},
-				&ALPNExtension{AlpnProtocols: []string{"h2", "http/1.1"}},
-				&StatusRequestExtension{},
-				&SignatureAlgorithmsExtension{SupportedSignatureAlgorithms: []SignatureScheme{
-					ECDSAWithP256AndSHA256,
-					PSSWithSHA256,
-					PKCS1WithSHA256,
-					ECDSAWithP384AndSHA384,
-					PSSWithSHA384,
-					PKCS1WithSHA384,
-					PSSWithSHA512,
-					PKCS1WithSHA512,
-				}},
-				&SCTExtension{},
-				&KeyShareExtension{[]KeyShare{
-					{Group: CurveID(GREASE_PLACEHOLDER), Data: []byte{0}},
-					{Group: X25519},
-				}},
-				&PSKKeyExchangeModesExtension{[]uint8{
-					PskModeDHE,
-				}},
-				&SupportedVersionsExtension{[]uint16{
-					GREASE_PLACEHOLDER,
-					VersionTLS13,
-					VersionTLS12,
-				}},
-				&UtlsCompressCertExtension{[]CertCompressionAlgo{
-					CertCompressionBrotli,
-				}},
-				&ApplicationSettingsExtension{SupportedProtocols: []string{"h2"}},
-				&UtlsGREASEExtension{},
-				pskExtension[0],
-			}),
-		}, nil
-	case HelloChrome_114_Padding_PSK_Shuf:
-		return ClientHelloSpec{
-			CipherSuites: []uint16{
-				GREASE_PLACEHOLDER,
-				TLS_AES_128_GCM_SHA256,
-				TLS_AES_256_GCM_SHA384,
-				TLS_CHACHA20_POLY1305_SHA256,
-				TLS_ECDHE_ECDSA_WITH_AES_128_GCM_SHA256,
-				TLS_ECDHE_RSA_WITH_AES_128_GCM_SHA256,
-				TLS_ECDHE_ECDSA_WITH_AES_256_GCM_SHA384,
-				TLS_ECDHE_RSA_WITH_AES_256_GCM_SHA384,
-				TLS_ECDHE_ECDSA_WITH_CHACHA20_POLY1305,
-				TLS_ECDHE_RSA_WITH_CHACHA20_POLY1305,
-				TLS_ECDHE_RSA_WITH_AES_128_CBC_SHA,
-				TLS_ECDHE_RSA_WITH_AES_256_CBC_SHA,
-				TLS_RSA_WITH_AES_128_GCM_SHA256,
-				TLS_RSA_WITH_AES_256_GCM_SHA384,
-				TLS_RSA_WITH_AES_128_CBC_SHA,
-				TLS_RSA_WITH_AES_256_CBC_SHA,
-			},
-			CompressionMethods: []byte{
-				0x00, // compressionNone
-			},
-			Extensions: ShuffleChromeTLSExtensions([]TLSExtension{
-				&UtlsGREASEExtension{},
-				&SNIExtension{},
-				&ExtendedMasterSecretExtension{},
-				&RenegotiationInfoExtension{Renegotiation: RenegotiateOnceAsClient},
-				&SupportedCurvesExtension{[]CurveID{
-					GREASE_PLACEHOLDER,
-					X25519,
-					CurveP256,
-					CurveP384,
-				}},
-				&SupportedPointsExtension{SupportedPoints: []byte{
-					0x00, // pointFormatUncompressed
-				}},
-				&SessionTicketExtension{},
-				&ALPNExtension{AlpnProtocols: []string{"h2", "http/1.1"}},
-				&StatusRequestExtension{},
-				&SignatureAlgorithmsExtension{SupportedSignatureAlgorithms: []SignatureScheme{
-					ECDSAWithP256AndSHA256,
-					PSSWithSHA256,
-					PKCS1WithSHA256,
-					ECDSAWithP384AndSHA384,
-					PSSWithSHA384,
-					PKCS1WithSHA384,
-					PSSWithSHA512,
-					PKCS1WithSHA512,
-				}},
-				&SCTExtension{},
-				&KeyShareExtension{[]KeyShare{
-					{Group: CurveID(GREASE_PLACEHOLDER), Data: []byte{0}},
-					{Group: X25519},
-				}},
-				&PSKKeyExchangeModesExtension{[]uint8{
-					PskModeDHE,
-				}},
-				&SupportedVersionsExtension{[]uint16{
-					GREASE_PLACEHOLDER,
-					VersionTLS13,
-					VersionTLS12,
-				}},
-				&UtlsCompressCertExtension{[]CertCompressionAlgo{
-					CertCompressionBrotli,
-				}},
-				&ApplicationSettingsExtension{SupportedProtocols: []string{"h2"}},
-				&UtlsGREASEExtension{},
-				&UtlsPaddingExtension{GetPaddingLen: BoringPaddingStyle},
-				pskExtension[0],
-			}),
-		}, nil
-	// Chrome w/ Post-Quantum Key Agreement
-	case HelloChrome_115_PQ_PSK:
-		return ClientHelloSpec{
-			CipherSuites: []uint16{
-				GREASE_PLACEHOLDER,
-				TLS_AES_128_GCM_SHA256,
-				TLS_AES_256_GCM_SHA384,
-				TLS_CHACHA20_POLY1305_SHA256,
-				TLS_ECDHE_ECDSA_WITH_AES_128_GCM_SHA256,
-				TLS_ECDHE_RSA_WITH_AES_128_GCM_SHA256,
-				TLS_ECDHE_ECDSA_WITH_AES_256_GCM_SHA384,
-				TLS_ECDHE_RSA_WITH_AES_256_GCM_SHA384,
-				TLS_ECDHE_ECDSA_WITH_CHACHA20_POLY1305,
-				TLS_ECDHE_RSA_WITH_CHACHA20_POLY1305,
-				TLS_ECDHE_RSA_WITH_AES_128_CBC_SHA,
-				TLS_ECDHE_RSA_WITH_AES_256_CBC_SHA,
-				TLS_RSA_WITH_AES_128_GCM_SHA256,
-				TLS_RSA_WITH_AES_256_GCM_SHA384,
-				TLS_RSA_WITH_AES_128_CBC_SHA,
-				TLS_RSA_WITH_AES_256_CBC_SHA,
-			},
-			CompressionMethods: []byte{
-				0x00, // compressionNone
-			},
-			Extensions: ShuffleChromeTLSExtensions([]TLSExtension{
-				&UtlsGREASEExtension{},
-				&SNIExtension{},
-				&ExtendedMasterSecretExtension{},
-				&RenegotiationInfoExtension{Renegotiation: RenegotiateOnceAsClient},
-				&SupportedCurvesExtension{[]CurveID{
-					GREASE_PLACEHOLDER,
-					X25519Kyber768Draft00,
-					X25519,
-					CurveP256,
-					CurveP384,
-				}},
-				&SupportedPointsExtension{SupportedPoints: []byte{
-					0x00, // pointFormatUncompressed
-				}},
-				&SessionTicketExtension{},
-				&ALPNExtension{AlpnProtocols: []string{"h2", "http/1.1"}},
-				&StatusRequestExtension{},
-				&SignatureAlgorithmsExtension{SupportedSignatureAlgorithms: []SignatureScheme{
-					ECDSAWithP256AndSHA256,
-					PSSWithSHA256,
-					PKCS1WithSHA256,
-					ECDSAWithP384AndSHA384,
-					PSSWithSHA384,
-					PKCS1WithSHA384,
-					PSSWithSHA512,
-					PKCS1WithSHA512,
-				}},
-				&SCTExtension{},
-				&KeyShareExtension{[]KeyShare{
-					{Group: CurveID(GREASE_PLACEHOLDER), Data: []byte{0}},
-					{Group: X25519Kyber768Draft00},
-					{Group: X25519},
-				}},
-				&PSKKeyExchangeModesExtension{[]uint8{
-					PskModeDHE,
-				}},
-				&SupportedVersionsExtension{[]uint16{
-					GREASE_PLACEHOLDER,
-					VersionTLS13,
-					VersionTLS12,
-				}},
-				&UtlsCompressCertExtension{[]CertCompressionAlgo{
-					CertCompressionBrotli,
-				}},
-				&ApplicationSettingsExtension{SupportedProtocols: []string{"h2"}},
-				&UtlsGREASEExtension{},
-				pskExtension[0],
-			}),
-		}, nil
-	}
-
-	return ClientHelloSpec{}, fmt.Errorf("%w: %s", ErrUnknownClientHelloID, id.Str())
-}
-
->>>>>>> 45e7f1de
 // ShuffleChromeTLSExtensions shuffles the extensions in the ClientHelloSpec to avoid ossification.
 // It shuffles every extension except GREASE, padding and pre_shared_key extensions.
 //
@@ -2620,11 +2300,7 @@
 	// and returns true on success. For these extensions are considered positionally invariant.
 	var skipShuf = func(idx int, exts []TLSExtension) bool {
 		switch exts[idx].(type) {
-<<<<<<< HEAD
 		case *UtlsGREASEExtension, *UtlsPaddingExtension, PreSharedKeyExtension:
-=======
-		case *UtlsGREASEExtension, *UtlsPaddingExtension, *FakePreSharedKeyExtension:
->>>>>>> 45e7f1de
 			return true
 		default:
 			return false
@@ -2655,11 +2331,7 @@
 	case helloCustom:
 		return nil
 	default:
-<<<<<<< HEAD
 		spec, err = UTLSIdToSpec(id)
-=======
-		spec, err = UTLSIdToSpec(id, uconn.pskExtension...)
->>>>>>> 45e7f1de
 		if err != nil {
 			return err
 		}
