// Copyright 2017 Google Inc. All rights reserved.
// Use of this source code is governed by a BSD-style
// license that can be found in the LICENSE file.

package tls

import (
	"errors"
	"io"
)

type TLSExtension interface {
	writeToUConn(*UConn) error

	Len() int // includes header

	// Read reads up to len(p) bytes into p.
	// It returns the number of bytes read (0 <= n <= len(p)) and any error encountered.
	Read(p []byte) (n int, err error) // implements io.Reader
}

type NPNExtension struct {
	NextProtos []string
}

func (e *NPNExtension) writeToUConn(uc *UConn) error {
	uc.config.NextProtos = e.NextProtos
	uc.HandshakeState.Hello.NextProtoNeg = true
	return nil
}

func (e *NPNExtension) Len() int {
	return 4
}

func (e *NPNExtension) Read(b []byte) (int, error) {
	if len(b) < e.Len() {
		return 0, io.ErrShortBuffer
	}
	b[0] = byte(extensionNextProtoNeg >> 8)
	b[1] = byte(extensionNextProtoNeg & 0xff)
	// The length is always 0
	return e.Len(), io.EOF
}

type SNIExtension struct {
	ServerName string // not an array because go crypto/tls doesn't support multiple SNIs
}

func (e *SNIExtension) writeToUConn(uc *UConn) error {
	uc.config.ServerName = e.ServerName
	hostName := hostnameInSNI(e.ServerName)
	uc.HandshakeState.Hello.ServerName = hostName

	return nil
}

func (e *SNIExtension) Len() int {
	// Literal IP addresses, absolute FQDNs, and empty strings are not permitted as SNI values.
	// See RFC 6066, Section 3.
	hostName := hostnameInSNI(e.ServerName)
	if len(hostName) == 0 {
		return 0
	}
	return 4 + 2 + 1 + 2 + len(hostName)
}

func (e *SNIExtension) Read(b []byte) (int, error) {
	// Literal IP addresses, absolute FQDNs, and empty strings are not permitted as SNI values.
	// See RFC 6066, Section 3.
	hostName := hostnameInSNI(e.ServerName)
	if len(hostName) == 0 {
		return 0, io.EOF
	}
	if len(b) < e.Len() {
		return 0, io.ErrShortBuffer
	}
	// RFC 3546, section 3.1
	b[0] = byte(extensionServerName >> 8)
	b[1] = byte(extensionServerName)
	b[2] = byte((len(hostName) + 5) >> 8)
	b[3] = byte((len(hostName) + 5))
	b[4] = byte((len(hostName) + 3) >> 8)
	b[5] = byte(len(hostName) + 3)
	// b[6] Server Name Type: host_name (0)
	b[7] = byte(len(hostName) >> 8)
	b[8] = byte(len(hostName))
	copy(b[9:], []byte(hostName))
	return e.Len(), io.EOF
}

type StatusRequestExtension struct {
}

func (e *StatusRequestExtension) writeToUConn(uc *UConn) error {
	uc.HandshakeState.Hello.OcspStapling = true
	return nil
}

func (e *StatusRequestExtension) Len() int {
	return 9
}

func (e *StatusRequestExtension) Read(b []byte) (int, error) {
	if len(b) < e.Len() {
		return 0, io.ErrShortBuffer
	}
	// RFC 4366, section 3.6
	b[0] = byte(extensionStatusRequest >> 8)
	b[1] = byte(extensionStatusRequest)
	b[2] = 0
	b[3] = 5
	b[4] = 1 // OCSP type
	// Two zero valued uint16s for the two lengths.
	return e.Len(), io.EOF
}

type SupportedCurvesExtension struct {
	Curves []CurveID
}

func (e *SupportedCurvesExtension) writeToUConn(uc *UConn) error {
	uc.config.CurvePreferences = e.Curves
	uc.HandshakeState.Hello.SupportedCurves = e.Curves
	return nil
}

func (e *SupportedCurvesExtension) Len() int {
	return 6 + 2*len(e.Curves)
}

func (e *SupportedCurvesExtension) Read(b []byte) (int, error) {
	if len(b) < e.Len() {
		return 0, io.ErrShortBuffer
	}
	// http://tools.ietf.org/html/rfc4492#section-5.5.1
	b[0] = byte(extensionSupportedCurves >> 8)
	b[1] = byte(extensionSupportedCurves)
	b[2] = byte((2 + 2*len(e.Curves)) >> 8)
	b[3] = byte((2 + 2*len(e.Curves)))
	b[4] = byte((2 * len(e.Curves)) >> 8)
	b[5] = byte((2 * len(e.Curves)))
	for i, curve := range e.Curves {
		b[6+2*i] = byte(curve >> 8)
		b[7+2*i] = byte(curve)
	}
	return e.Len(), io.EOF
}

type SupportedPointsExtension struct {
	SupportedPoints []uint8
}

func (e *SupportedPointsExtension) writeToUConn(uc *UConn) error {
	uc.HandshakeState.Hello.SupportedPoints = e.SupportedPoints
	return nil
}

func (e *SupportedPointsExtension) Len() int {
	return 5 + len(e.SupportedPoints)
}

func (e *SupportedPointsExtension) Read(b []byte) (int, error) {
	if len(b) < e.Len() {
		return 0, io.ErrShortBuffer
	}
	// http://tools.ietf.org/html/rfc4492#section-5.5.2
	b[0] = byte(extensionSupportedPoints >> 8)
	b[1] = byte(extensionSupportedPoints)
	b[2] = byte((1 + len(e.SupportedPoints)) >> 8)
	b[3] = byte((1 + len(e.SupportedPoints)))
	b[4] = byte((len(e.SupportedPoints)))
	for i, pointFormat := range e.SupportedPoints {
		b[5+i] = pointFormat
	}
	return e.Len(), io.EOF
}

type SignatureAlgorithmsExtension struct {
	SupportedSignatureAlgorithms []SignatureScheme
}

func (e *SignatureAlgorithmsExtension) writeToUConn(uc *UConn) error {
	uc.HandshakeState.Hello.SupportedSignatureAlgorithms = e.SupportedSignatureAlgorithms
	return nil
}

func (e *SignatureAlgorithmsExtension) Len() int {
	return 6 + 2*len(e.SupportedSignatureAlgorithms)
}

func (e *SignatureAlgorithmsExtension) Read(b []byte) (int, error) {
	if len(b) < e.Len() {
		return 0, io.ErrShortBuffer
	}
	// https://tools.ietf.org/html/rfc5246#section-7.4.1.4.1
	b[0] = byte(extensionSignatureAlgorithms >> 8)
	b[1] = byte(extensionSignatureAlgorithms)
	b[2] = byte((2 + 2*len(e.SupportedSignatureAlgorithms)) >> 8)
	b[3] = byte((2 + 2*len(e.SupportedSignatureAlgorithms)))
	b[4] = byte((2 * len(e.SupportedSignatureAlgorithms)) >> 8)
	b[5] = byte((2 * len(e.SupportedSignatureAlgorithms)))
	for i, sigAndHash := range e.SupportedSignatureAlgorithms {
		b[6+2*i] = byte(sigAndHash >> 8)
		b[7+2*i] = byte(sigAndHash)
	}
	return e.Len(), io.EOF
}

type RenegotiationInfoExtension struct {
	// Renegotiation field limits how many times client will perform renegotiation: no limit, once, or never.
	// The extension still will be sent, even if Renegotiation is set to RenegotiateNever.
	Renegotiation RenegotiationSupport
}

func (e *RenegotiationInfoExtension) writeToUConn(uc *UConn) error {
	uc.config.Renegotiation = e.Renegotiation
	switch e.Renegotiation {
	case RenegotiateOnceAsClient:
		fallthrough
	case RenegotiateFreelyAsClient:
		uc.HandshakeState.Hello.SecureRenegotiationSupported = true
	case RenegotiateNever:
	default:
	}
	return nil
}

func (e *RenegotiationInfoExtension) Len() int {
	return 5
}

func (e *RenegotiationInfoExtension) Read(b []byte) (int, error) {
	if len(b) < e.Len() {
		return 0, io.ErrShortBuffer
	}

	var extInnerBody []byte // inner body is empty
	innerBodyLen := len(extInnerBody)
	extBodyLen := innerBodyLen + 1

	b[0] = byte(extensionRenegotiationInfo >> 8)
	b[1] = byte(extensionRenegotiationInfo & 0xff)
	b[2] = byte(extBodyLen >> 8)
	b[3] = byte(extBodyLen)
	b[4] = byte(innerBodyLen)
	copy(b[5:], extInnerBody)

	return e.Len(), io.EOF
}

type ALPNExtension struct {
	AlpnProtocols []string
}

func (e *ALPNExtension) writeToUConn(uc *UConn) error {
	uc.config.NextProtos = e.AlpnProtocols
	uc.HandshakeState.Hello.AlpnProtocols = e.AlpnProtocols
	return nil
}

func (e *ALPNExtension) Len() int {
	bLen := 2 + 2 + 2
	for _, s := range e.AlpnProtocols {
		bLen += 1 + len(s)
	}
	return bLen
}

func (e *ALPNExtension) Read(b []byte) (int, error) {
	if len(b) < e.Len() {
		return 0, io.ErrShortBuffer
	}

	b[0] = byte(extensionALPN >> 8)
	b[1] = byte(extensionALPN & 0xff)
	lengths := b[2:]
	b = b[6:]

	stringsLength := 0
	for _, s := range e.AlpnProtocols {
		l := len(s)
		b[0] = byte(l)
		copy(b[1:], s)
		b = b[1+l:]
		stringsLength += 1 + l
	}

	lengths[2] = byte(stringsLength >> 8)
	lengths[3] = byte(stringsLength)
	stringsLength += 2
	lengths[0] = byte(stringsLength >> 8)
	lengths[1] = byte(stringsLength)

	return e.Len(), io.EOF
}

type ALPSExtension struct {
	SupportedProtocols []string
}

func (e *ALPSExtension) writeToUConn(uc *UConn) error {
	return nil
}

func (e *ALPSExtension) Len() int {
	bLen := 2 + 2 + 2 // Type + Length + ALPS Extension length
	for _, s := range e.SupportedProtocols {
		bLen += 1 + len(s) // Supported ALPN Length + actual length of protocol
	}
	return bLen
}

func (e *ALPSExtension) Read(b []byte) (int, error) {
	if len(b) < e.Len() {
		return 0, io.ErrShortBuffer
	}

	// Read Type.
	b[0] = byte(extensionALPS >> 8)   // hex: 44 dec: 68
	b[1] = byte(extensionALPS & 0xff) // hex: 69 dec: 105

	lengths := b[2:] // get the remaining buffer without Type
	b = b[6:]        // set the buffer to the buffer without Type, Length and ALPS Extension Length (so only the Supported ALPN list remains)

	stringsLength := 0
	for _, s := range e.SupportedProtocols {
		l := len(s)            // Supported ALPN Length
		b[0] = byte(l)         // Supported ALPN Length in bytes hex: 02 dec: 2
		copy(b[1:], s)         // copy the Supported ALPN as bytes to the buffer
		b = b[1+l:]            // set the buffer to the buffer without the Supported ALPN Length and Supported ALPN (so we can continue to the next protocol in this loop)
		stringsLength += 1 + l // Supported ALPN Length (the field itself) + Supported ALPN Length (the value)
	}

	lengths[2] = byte(stringsLength >> 8) // ALPS Extension Length hex: 00 dec: 0
	lengths[3] = byte(stringsLength)      // ALPS Extension Length hex: 03 dec: 3
	stringsLength += 2                    // plus ALPS Extension Length field length
	lengths[0] = byte(stringsLength >> 8) // Length hex:00 dec: 0
	lengths[1] = byte(stringsLength)      // Length hex: 05 dec: 5

	return e.Len(), io.EOF
}

type SCTExtension struct {
}

func (e *SCTExtension) writeToUConn(uc *UConn) error {
	uc.HandshakeState.Hello.Scts = true
	return nil
}

func (e *SCTExtension) Len() int {
	return 4
}

func (e *SCTExtension) Read(b []byte) (int, error) {
	if len(b) < e.Len() {
		return 0, io.ErrShortBuffer
	}
	// https://tools.ietf.org/html/rfc6962#section-3.3.1
	b[0] = byte(extensionSCT >> 8)
	b[1] = byte(extensionSCT)
	// zero uint16 for the zero-length extension_data
	return e.Len(), io.EOF
}

type SessionTicketExtension struct {
	Session *ClientSessionState
}

func (e *SessionTicketExtension) writeToUConn(uc *UConn) error {
	if e.Session != nil {
		uc.HandshakeState.Session = e.Session
		uc.HandshakeState.Hello.SessionTicket = e.Session.sessionTicket
	}
	return nil
}

func (e *SessionTicketExtension) Len() int {
	if e.Session != nil {
		return 4 + len(e.Session.sessionTicket)
	}
	return 4
}

func (e *SessionTicketExtension) Read(b []byte) (int, error) {
	if len(b) < e.Len() {
		return 0, io.ErrShortBuffer
	}

	extBodyLen := e.Len() - 4

	b[0] = byte(extensionSessionTicket >> 8)
	b[1] = byte(extensionSessionTicket)
	b[2] = byte(extBodyLen >> 8)
	b[3] = byte(extBodyLen)
	if extBodyLen > 0 {
		copy(b[4:], e.Session.sessionTicket)
	}
	return e.Len(), io.EOF
}

// GenericExtension allows to include in ClientHello arbitrary unsupported extensions.
type GenericExtension struct {
	Id   uint16
	Data []byte
}

func (e *GenericExtension) writeToUConn(uc *UConn) error {
	return nil
}

func (e *GenericExtension) Len() int {
	return 4 + len(e.Data)
}

func (e *GenericExtension) Read(b []byte) (int, error) {
	if len(b) < e.Len() {
		return 0, io.ErrShortBuffer
	}

	b[0] = byte(e.Id >> 8)
	b[1] = byte(e.Id)
	b[2] = byte(len(e.Data) >> 8)
	b[3] = byte(len(e.Data))
	if len(e.Data) > 0 {
		copy(b[4:], e.Data)
	}
	return e.Len(), io.EOF
}

type UtlsExtendedMasterSecretExtension struct {
}

// TODO: update when this extension is implemented in crypto/tls
// but we probably won't have to enable it in Config
func (e *UtlsExtendedMasterSecretExtension) writeToUConn(uc *UConn) error {
	uc.HandshakeState.Hello.Ems = true
	return nil
}

func (e *UtlsExtendedMasterSecretExtension) Len() int {
	return 4
}

func (e *UtlsExtendedMasterSecretExtension) Read(b []byte) (int, error) {
	if len(b) < e.Len() {
		return 0, io.ErrShortBuffer
	}
	// https://tools.ietf.org/html/rfc7627
	b[0] = byte(utlsExtensionExtendedMasterSecret >> 8)
	b[1] = byte(utlsExtensionExtendedMasterSecret)
	// The length is 0
	return e.Len(), io.EOF
}

var extendedMasterSecretLabel = []byte("extended master secret")

// extendedMasterFromPreMasterSecret generates the master secret from the pre-master
// secret and session hash. See https://tools.ietf.org/html/rfc7627#section-4
func extendedMasterFromPreMasterSecret(version uint16, suite *cipherSuite, preMasterSecret []byte, fh finishedHash) []byte {
	sessionHash := fh.Sum()
	masterSecret := make([]byte, masterSecretLength)
	prfForVersion(version, suite)(masterSecret, preMasterSecret, extendedMasterSecretLabel, sessionHash)
	return masterSecret
}

// GREASE stinks with dead parrots, have to be super careful, and, if possible, not include GREASE
// https://github.com/google/boringssl/blob/1c68fa2350936ca5897a66b430ebaf333a0e43f5/ssl/internal.h
const (
	ssl_grease_cipher = iota
	ssl_grease_group
	ssl_grease_extension1
	ssl_grease_extension2
	ssl_grease_version
	ssl_grease_ticket_extension
	ssl_grease_last_index = ssl_grease_ticket_extension
)

// it is responsibility of user not to generate multiple grease extensions with same value
type UtlsGREASEExtension struct {
	Value uint16
	Body  []byte // in Chrome first grease has empty body, second grease has a single zero byte
}

func (e *UtlsGREASEExtension) writeToUConn(uc *UConn) error {
	return nil
}

// will panic if ssl_grease_last_index[index] is out of bounds.
func GetBoringGREASEValue(greaseSeed [ssl_grease_last_index]uint16, index int) uint16 {
	// GREASE value is back from deterministic to random.
	// https://github.com/google/boringssl/blob/a365138ac60f38b64bfc608b493e0f879845cb88/ssl/handshake_client.c#L530
	ret := uint16(greaseSeed[index])
	/* This generates a random value of the form 0xωaωa, for all 0 ≤ ω < 16. */
	ret = (ret & 0xf0) | 0x0a
	ret |= ret << 8
	return ret
}

func (e *UtlsGREASEExtension) Len() int {
	return 4 + len(e.Body)
}

func (e *UtlsGREASEExtension) Read(b []byte) (int, error) {
	if len(b) < e.Len() {
		return 0, io.ErrShortBuffer
	}

	b[0] = byte(e.Value >> 8)
	b[1] = byte(e.Value)
	b[2] = byte(len(e.Body) >> 8)
	b[3] = byte(len(e.Body))
	if len(e.Body) > 0 {
		copy(b[4:], e.Body)
	}
	return e.Len(), io.EOF
}

type UtlsPaddingExtension struct {
	PaddingLen int
	WillPad    bool // set to false to disable extension

	// Functor for deciding on padding length based on unpadded ClientHello length.
	// If willPad is false, then this extension should not be included.
	GetPaddingLen func(clientHelloUnpaddedLen int) (paddingLen int, willPad bool)
}

func (e *UtlsPaddingExtension) writeToUConn(uc *UConn) error {
	return nil
}

func (e *UtlsPaddingExtension) Len() int {
	if e.WillPad {
		return 4 + e.PaddingLen
	} else {
		return 0
	}
}

func (e *UtlsPaddingExtension) Update(clientHelloUnpaddedLen int) {
	if e.GetPaddingLen != nil {
		e.PaddingLen, e.WillPad = e.GetPaddingLen(clientHelloUnpaddedLen)
	}
}

func (e *UtlsPaddingExtension) Read(b []byte) (int, error) {
	if !e.WillPad {
		return 0, io.EOF
	}
	if len(b) < e.Len() {
		return 0, io.ErrShortBuffer
	}
	// https://tools.ietf.org/html/rfc7627
	b[0] = byte(utlsExtensionPadding >> 8)
	b[1] = byte(utlsExtensionPadding)
	b[2] = byte(e.PaddingLen >> 8)
	b[3] = byte(e.PaddingLen)
	return e.Len(), io.EOF
}

// UtlsCompressCertExtension is only implemented client-side, for server certificates. Alternate
// certificate message formats (https://datatracker.ietf.org/doc/html/rfc7250) are not supported.
//
// See https://datatracker.ietf.org/doc/html/rfc8879#section-3
type UtlsCompressCertExtension struct {
<<<<<<< HEAD
	Algorithms []CertCompressionAlgo
}

func (e *UtlsCompressCertExtension) writeToUConn(uc *UConn) error {
	uc.certCompressionAlgs = e.Algorithms
=======
	Methods []CertCompressionAlgo
}

func (e *UtlsCompressCertExtension) writeToUConn(uc *UConn) error {
	uc.certCompressionAlgs = e.Methods
>>>>>>> aaca6e48
	return nil
}

func (e *UtlsCompressCertExtension) Len() int {
<<<<<<< HEAD
	return 4 + 1 + (2 * len(e.Algorithms))
=======
	return 4 + 1 + (2 * len(e.Methods))
>>>>>>> aaca6e48
}

func (e *UtlsCompressCertExtension) Read(b []byte) (int, error) {
	if len(b) < e.Len() {
		return 0, io.ErrShortBuffer
	}
<<<<<<< HEAD
	b[0] = byte(utlsExtensionCompressCertificate >> 8)
	b[1] = byte(utlsExtensionCompressCertificate & 0xff)

	extLen := 2 * len(e.Algorithms)
=======
	// https://tools.ietf.org/html/draft-balfanz-tls-channelid-00
	b[0] = byte(utlsExtensionCompressCertificate >> 8)
	b[1] = byte(utlsExtensionCompressCertificate & 0xff)

	extLen := 2 * len(e.Methods)
>>>>>>> aaca6e48
	if extLen > 255 {
		return 0, errors.New("too many certificate compression methods")
	}

<<<<<<< HEAD
	// Extension data length.
	b[2] = byte((extLen + 1) >> 8)
	b[3] = byte((extLen + 1) & 0xff)

	// Methods length.
	b[4] = byte(extLen)

	i := 5
	for _, compMethod := range e.Algorithms {
=======
	b[2] = byte((extLen + 1) >> 8)
	b[3] = byte((extLen + 1) & 0xff)
	b[4] = byte(extLen)

	i := 5
	for _, compMethod := range e.Methods {
>>>>>>> aaca6e48
		b[i] = byte(compMethod >> 8)
		b[i+1] = byte(compMethod)
		i += 2
	}
	return e.Len(), io.EOF
}

// https://github.com/google/boringssl/blob/7d7554b6b3c79e707e25521e61e066ce2b996e4c/ssl/t1_lib.c#L2803
func BoringPaddingStyle(unpaddedLen int) (int, bool) {
	if unpaddedLen > 0xff && unpaddedLen < 0x200 {
		paddingLen := 0x200 - unpaddedLen
		if paddingLen >= 4+1 {
			paddingLen -= 4
		} else {
			paddingLen = 1
		}
		return paddingLen, true
	}
	return 0, false
}

/* TLS 1.3 */
type KeyShareExtension struct {
	KeyShares []KeyShare
}

func (e *KeyShareExtension) Len() int {
	return 4 + 2 + e.keySharesLen()
}

func (e *KeyShareExtension) keySharesLen() int {
	extLen := 0
	for _, ks := range e.KeyShares {
		extLen += 4 + len(ks.Data)
	}
	return extLen
}

func (e *KeyShareExtension) Read(b []byte) (int, error) {
	if len(b) < e.Len() {
		return 0, io.ErrShortBuffer
	}

	b[0] = byte(extensionKeyShare >> 8)
	b[1] = byte(extensionKeyShare)
	keySharesLen := e.keySharesLen()
	b[2] = byte((keySharesLen + 2) >> 8)
	b[3] = byte((keySharesLen + 2))
	b[4] = byte((keySharesLen) >> 8)
	b[5] = byte((keySharesLen))

	i := 6
	for _, ks := range e.KeyShares {
		b[i] = byte(ks.Group >> 8)
		b[i+1] = byte(ks.Group)
		b[i+2] = byte(len(ks.Data) >> 8)
		b[i+3] = byte(len(ks.Data))
		copy(b[i+4:], ks.Data)
		i += 4 + len(ks.Data)
	}

	return e.Len(), io.EOF
}

func (e *KeyShareExtension) writeToUConn(uc *UConn) error {
	uc.HandshakeState.Hello.KeyShares = e.KeyShares
	return nil
}

type PSKKeyExchangeModesExtension struct {
	Modes []uint8
}

func (e *PSKKeyExchangeModesExtension) Len() int {
	return 4 + 1 + len(e.Modes)
}

func (e *PSKKeyExchangeModesExtension) Read(b []byte) (int, error) {
	if len(b) < e.Len() {
		return 0, io.ErrShortBuffer
	}

	if len(e.Modes) > 255 {
		return 0, errors.New("too many PSK Key Exchange modes")
	}

	b[0] = byte(extensionPSKModes >> 8)
	b[1] = byte(extensionPSKModes)

	modesLen := len(e.Modes)
	b[2] = byte((modesLen + 1) >> 8)
	b[3] = byte((modesLen + 1))
	b[4] = byte(modesLen)

	if len(e.Modes) > 0 {
		copy(b[5:], e.Modes)
	}

	return e.Len(), io.EOF
}

func (e *PSKKeyExchangeModesExtension) writeToUConn(uc *UConn) error {
	uc.HandshakeState.Hello.PskModes = e.Modes
	return nil
}

type SupportedVersionsExtension struct {
	Versions []uint16
}

func (e *SupportedVersionsExtension) writeToUConn(uc *UConn) error {
	uc.HandshakeState.Hello.SupportedVersions = e.Versions
	return nil
}

func (e *SupportedVersionsExtension) Len() int {
	return 4 + 1 + (2 * len(e.Versions))
}

func (e *SupportedVersionsExtension) Read(b []byte) (int, error) {
	if len(b) < e.Len() {
		return 0, io.ErrShortBuffer
	}
	extLen := 2 * len(e.Versions)
	if extLen > 255 {
		return 0, errors.New("too many supported versions")
	}

	b[0] = byte(extensionSupportedVersions >> 8)
	b[1] = byte(extensionSupportedVersions)
	b[2] = byte((extLen + 1) >> 8)
	b[3] = byte((extLen + 1))
	b[4] = byte(extLen)

	i := 5
	for _, sv := range e.Versions {
		b[i] = byte(sv >> 8)
		b[i+1] = byte(sv)
		i += 2
	}
	return e.Len(), io.EOF
}

// MUST NOT be part of initial ClientHello
type CookieExtension struct {
	Cookie []byte
}

func (e *CookieExtension) writeToUConn(uc *UConn) error {
	return nil
}

func (e *CookieExtension) Len() int {
	return 4 + len(e.Cookie)
}

func (e *CookieExtension) Read(b []byte) (int, error) {
	if len(b) < e.Len() {
		return 0, io.ErrShortBuffer
	}

	b[0] = byte(extensionCookie >> 8)
	b[1] = byte(extensionCookie)
	b[2] = byte(len(e.Cookie) >> 8)
	b[3] = byte(len(e.Cookie))
	if len(e.Cookie) > 0 {
		copy(b[4:], e.Cookie)
	}
	return e.Len(), io.EOF
}

/*
FAKE EXTENSIONS
*/

type FakeChannelIDExtension struct {
}

func (e *FakeChannelIDExtension) writeToUConn(uc *UConn) error {
	return nil
}

func (e *FakeChannelIDExtension) Len() int {
	return 4
}

func (e *FakeChannelIDExtension) Read(b []byte) (int, error) {
	if len(b) < e.Len() {
		return 0, io.ErrShortBuffer
	}
	// https://tools.ietf.org/html/draft-balfanz-tls-channelid-00
	b[0] = byte(fakeExtensionChannelID >> 8)
	b[1] = byte(fakeExtensionChannelID & 0xff)
	// The length is 0
	return e.Len(), io.EOF
}

type FakeRecordSizeLimitExtension struct {
	Limit uint16
}

func (e *FakeRecordSizeLimitExtension) writeToUConn(uc *UConn) error {
	return nil
}

func (e *FakeRecordSizeLimitExtension) Len() int {
	return 6
}

func (e *FakeRecordSizeLimitExtension) Read(b []byte) (int, error) {
	if len(b) < e.Len() {
		return 0, io.ErrShortBuffer
	}
	// https://tools.ietf.org/html/draft-balfanz-tls-channelid-00
	b[0] = byte(fakeRecordSizeLimit >> 8)
	b[1] = byte(fakeRecordSizeLimit & 0xff)

	b[2] = byte(0)
	b[3] = byte(2)

	b[4] = byte(e.Limit >> 8)
	b[5] = byte(e.Limit & 0xff)
	return e.Len(), io.EOF
}<|MERGE_RESOLUTION|>--- conflicted
+++ resolved
@@ -564,51 +564,30 @@
 //
 // See https://datatracker.ietf.org/doc/html/rfc8879#section-3
 type UtlsCompressCertExtension struct {
-<<<<<<< HEAD
 	Algorithms []CertCompressionAlgo
 }
 
 func (e *UtlsCompressCertExtension) writeToUConn(uc *UConn) error {
 	uc.certCompressionAlgs = e.Algorithms
-=======
-	Methods []CertCompressionAlgo
-}
-
-func (e *UtlsCompressCertExtension) writeToUConn(uc *UConn) error {
-	uc.certCompressionAlgs = e.Methods
->>>>>>> aaca6e48
 	return nil
 }
 
 func (e *UtlsCompressCertExtension) Len() int {
-<<<<<<< HEAD
 	return 4 + 1 + (2 * len(e.Algorithms))
-=======
-	return 4 + 1 + (2 * len(e.Methods))
->>>>>>> aaca6e48
 }
 
 func (e *UtlsCompressCertExtension) Read(b []byte) (int, error) {
 	if len(b) < e.Len() {
 		return 0, io.ErrShortBuffer
 	}
-<<<<<<< HEAD
 	b[0] = byte(utlsExtensionCompressCertificate >> 8)
 	b[1] = byte(utlsExtensionCompressCertificate & 0xff)
 
 	extLen := 2 * len(e.Algorithms)
-=======
-	// https://tools.ietf.org/html/draft-balfanz-tls-channelid-00
-	b[0] = byte(utlsExtensionCompressCertificate >> 8)
-	b[1] = byte(utlsExtensionCompressCertificate & 0xff)
-
-	extLen := 2 * len(e.Methods)
->>>>>>> aaca6e48
 	if extLen > 255 {
 		return 0, errors.New("too many certificate compression methods")
 	}
 
-<<<<<<< HEAD
 	// Extension data length.
 	b[2] = byte((extLen + 1) >> 8)
 	b[3] = byte((extLen + 1) & 0xff)
@@ -618,14 +597,6 @@
 
 	i := 5
 	for _, compMethod := range e.Algorithms {
-=======
-	b[2] = byte((extLen + 1) >> 8)
-	b[3] = byte((extLen + 1) & 0xff)
-	b[4] = byte(extLen)
-
-	i := 5
-	for _, compMethod := range e.Methods {
->>>>>>> aaca6e48
 		b[i] = byte(compMethod >> 8)
 		b[i+1] = byte(compMethod)
 		i += 2
