// Copyright 2017 Google Inc. All rights reserved.
// Use of this source code is governed by a BSD-style
// license that can be found in the LICENSE file.

package tls

import (
	"bufio"
	"bytes"
	"crypto/cipher"
	"encoding/binary"
	"errors"
	"fmt"
	"io"
	"net"
	"strconv"
	"sync/atomic"
)

type UConn struct {
	*Conn

	Extensions    []TLSExtension
	ClientHelloID ClientHelloID

	ClientHelloBuilt bool
	HandshakeState   ClientHandshakeState

	// sessionID may or may not depend on ticket; nil => random
	GetSessionID func(ticket []byte) [32]byte

	greaseSeed [ssl_grease_last_index]uint16
}

// UClient returns a new uTLS client, with behavior depending on clientHelloID.
// Config CAN be nil, but make sure to eventually specify ServerName.
func UClient(conn net.Conn, config *Config, clientHelloID ClientHelloID) *UConn {
	if config == nil {
		config = &Config{}
	}
	tlsConn := Conn{conn: conn, config: config, isClient: true}
	handshakeState := ClientHandshakeState{C: &tlsConn, Hello: &ClientHelloMsg{}}
<<<<<<< HEAD
	uconn := UConn{Conn: &tlsConn, ClientHelloID: clientHelloID, HandshakeState: handshakeState}
=======
	uconn := UConn{Conn: &tlsConn, clientHelloID: clientHelloID, HandshakeState: handshakeState}
	uconn.HandshakeState.uconn = &uconn
>>>>>>> 1188641a
	return &uconn
}

// BuildHandshakeState behavior varies based on ClientHelloID and
// whether it was already called before.
// If HelloGolang:
//   [only once] make default ClientHello and overwrite existing state
// If any other mimicking ClientHelloID is used:
//   [only once] make ClientHello based on ID and overwrite existing state
//   [each call] apply uconn.Extensions config to internal crypto/tls structures
//   [each call] marshal ClientHello.
//
// BuildHandshakeState is automatically called before uTLS performs handshake,
// amd should only be called explicitly to inspect/change fields of
// default/mimicked ClientHello.
func (uconn *UConn) BuildHandshakeState() error {
	if uconn.ClientHelloID == HelloGolang {
		if uconn.ClientHelloBuilt {
			return nil
		}

		// use default Golang ClientHello.
		hello, ecdheParams, err := uconn.makeClientHello()
		if err != nil {
			return err
		}

		uconn.HandshakeState.Hello = hello.getPublicPtr()
		uconn.HandshakeState.State13.EcdheParams = ecdheParams
		uconn.HandshakeState.C = uconn.Conn
	} else {
		if !uconn.ClientHelloBuilt {
			err := uconn.applyPresetByID(uconn.ClientHelloID)
			if err != nil {
				return err
			}
		}

		err := uconn.ApplyConfig()
		if err != nil {
			return err
		}
		err = uconn.MarshalClientHello()
		if err != nil {
			return err
		}
	}
	uconn.ClientHelloBuilt = true
	return nil
}

// SetSessionState sets the session ticket, which may be preshared or fake.
// If session is nil, the body of session ticket extension will be unset,
// but the extension itself still MAY be present for mimicking purposes.
// Session tickets to be reused - use same cache on following connections.
func (uconn *UConn) SetSessionState(session *ClientSessionState) error {
	uconn.HandshakeState.Session = session
	var sessionTicket []uint8
	if session != nil {
		sessionTicket = session.sessionTicket
	}
	uconn.HandshakeState.Hello.TicketSupported = true
	uconn.HandshakeState.Hello.SessionTicket = sessionTicket

	for _, ext := range uconn.Extensions {
		st, ok := ext.(*SessionTicketExtension)
		if !ok {
			continue
		}
		st.Session = session
		if session != nil {
			if len(session.SessionTicket()) > 0 {
				if uconn.GetSessionID != nil {
					sid := uconn.GetSessionID(session.SessionTicket())
					uconn.HandshakeState.Hello.SessionId = sid[:]
					return nil
				}
			}
			var sessionID [32]byte
			_, err := io.ReadFull(uconn.config.rand(), uconn.HandshakeState.Hello.SessionId)
			if err != nil {
				return err
			}
			uconn.HandshakeState.Hello.SessionId = sessionID[:]
		}
		return nil
	}
	return nil
}

// If you want session tickets to be reused - use same cache on following connections
func (uconn *UConn) SetSessionCache(cache ClientSessionCache) {
	uconn.config.ClientSessionCache = cache
	uconn.HandshakeState.Hello.TicketSupported = true
}

// SetClientRandom sets client random explicitly.
// BuildHandshakeFirst() must be called before SetClientRandom.
// r must to be 32 bytes long.
func (uconn *UConn) SetClientRandom(r []byte) error {
	if len(r) != 32 {
		return errors.New("Incorrect client random length! Expected: 32, got: " + strconv.Itoa(len(r)))
	} else {
		uconn.HandshakeState.Hello.Random = make([]byte, 32)
		copy(uconn.HandshakeState.Hello.Random, r)
		return nil
	}
}

func (uconn *UConn) SetSNI(sni string) {
	hname := hostnameInSNI(sni)
	uconn.config.ServerName = hname
	for _, ext := range uconn.Extensions {
		sniExt, ok := ext.(*SNIExtension)
		if ok {
			sniExt.ServerName = hname
		}
	}
}

// Handshake runs the client handshake using given clientHandshakeState
// Requires hs.hello, and, optionally, hs.session to be set.
func (c *UConn) Handshake() error {
	c.handshakeMutex.Lock()
	defer c.handshakeMutex.Unlock()

	if err := c.handshakeErr; err != nil {
		return err
	}
	if c.handshakeComplete() {
		return nil
	}

	c.in.Lock()
	defer c.in.Unlock()

	if c.isClient {
		// [uTLS section begins]
		err := c.BuildHandshakeState()
		if err != nil {
			return err
		}
		// [uTLS section ends]

		c.handshakeErr = c.clientHandshake()
	} else {
		c.handshakeErr = c.serverHandshake()
	}
	if c.handshakeErr == nil {
		c.handshakes++
	} else {
		// If an error occurred during the hadshake try to flush the
		// alert that might be left in the buffer.
		c.flush()
	}

	if c.handshakeErr == nil && !c.handshakeComplete() {
		c.handshakeErr = errors.New("tls: internal error: handshake should have had a result")
	}

	return c.handshakeErr
}

// Copy-pasted from tls.Conn in its entirety. But c.Handshake() is now utls' one, not tls.
// Write writes data to the connection.
func (c *UConn) Write(b []byte) (int, error) {
	// interlock with Close below
	for {
		x := atomic.LoadInt32(&c.activeCall)
		if x&1 != 0 {
			return 0, errClosed
		}
		if atomic.CompareAndSwapInt32(&c.activeCall, x, x+2) {
			defer atomic.AddInt32(&c.activeCall, -2)
			break
		}
	}

	if err := c.Handshake(); err != nil {
		return 0, err
	}

	c.out.Lock()
	defer c.out.Unlock()

	if err := c.out.err; err != nil {
		return 0, err
	}

	if !c.handshakeComplete() {
		return 0, alertInternalError
	}

	if c.closeNotifySent {
		return 0, errShutdown
	}

	// SSL 3.0 and TLS 1.0 are susceptible to a chosen-plaintext
	// attack when using block mode ciphers due to predictable IVs.
	// This can be prevented by splitting each Application Data
	// record into two records, effectively randomizing the IV.
	//
	// https://www.openssl.org/~bodo/tls-cbc.txt
	// https://bugzilla.mozilla.org/show_bug.cgi?id=665814
	// https://www.imperialviolet.org/2012/01/15/beastfollowup.html

	var m int
	if len(b) > 1 && c.vers <= VersionTLS10 {
		if _, ok := c.out.cipher.(cipher.BlockMode); ok {
			n, err := c.writeRecordLocked(recordTypeApplicationData, b[:1])
			if err != nil {
				return n, c.out.setErrorLocked(err)
			}
			m, b = 1, b[1:]
		}
	}

	n, err := c.writeRecordLocked(recordTypeApplicationData, b)
	return n + m, c.out.setErrorLocked(err)
}

// clientHandshakeWithOneState checks that exactly one expected state is set (1.2 or 1.3)
// and performs client TLS handshake with that state
func (c *UConn) clientHandshake() (err error) {
	// [uTLS section begins]
	hello := c.HandshakeState.Hello.getPrivatePtr()
	defer func() { c.HandshakeState.Hello = hello.getPublicPtr() }()

	sessionIsAlreadySet := c.HandshakeState.Session != nil

	// after this point exactly 1 out of 2 HandshakeState pointers is non-nil,
	// useTLS13 variable tells which pointer
	// [uTLS section ends]

	if c.config == nil {
		c.config = defaultConfig()
	}

	// This may be a renegotiation handshake, in which case some fields
	// need to be reset.
	c.didResume = false

	// [uTLS section begins]
	// don't make new ClientHello, use hs.hello
	// preserve the checks from beginning and end of makeClientHello()
	if len(c.config.ServerName) == 0 && !c.config.InsecureSkipVerify {
		return errors.New("tls: either ServerName or InsecureSkipVerify must be specified in the tls.Config")
	}

	nextProtosLength := 0
	for _, proto := range c.config.NextProtos {
		if l := len(proto); l == 0 || l > 255 {
			return errors.New("tls: invalid NextProtos value")
		} else {
			nextProtosLength += 1 + l
		}
	}

	if nextProtosLength > 0xffff {
		return errors.New("tls: NextProtos values too large")
	}

	if c.handshakes > 0 {
		hello.secureRenegotiation = c.clientFinished[:]
	}
	// [uTLS section ends]

	cacheKey, session, earlySecret, binderKey := c.loadSession(hello)
	if cacheKey != "" && session != nil {
		defer func() {
			// If we got a handshake failure when resuming a session, throw away
			// the session ticket. See RFC 5077, Section 3.2.
			//
			// RFC 8446 makes no mention of dropping tickets on failure, but it
			// does require servers to abort on invalid binders, so we need to
			// delete tickets to recover from a corrupted PSK.
			if err != nil {
				c.config.ClientSessionCache.Put(cacheKey, nil)
			}
		}()
	}

	if !sessionIsAlreadySet { // uTLS: do not overwrite already set session
		err = c.SetSessionState(session)
		if err != nil {
			return
		}
	}

	if _, err := c.writeRecord(recordTypeHandshake, hello.marshal()); err != nil {
		return err
	}

	msg, err := c.readHandshake()
	if err != nil {
		return err
	}

	serverHello, ok := msg.(*serverHelloMsg)
	if !ok {
		c.sendAlert(alertUnexpectedMessage)
		return unexpectedMessageError(serverHello, msg)
	}

	if err := c.pickTLSVersion(serverHello); err != nil {
		return err
	}

	// uTLS: do not create new handshakeState, use existing one
	if c.vers == VersionTLS13 {
		hs13 := c.HandshakeState.toPrivate13()
		hs13.serverHello = serverHello
		hs13.hello = hello
		if !sessionIsAlreadySet {
			hs13.earlySecret = earlySecret
			hs13.binderKey = binderKey
		}
		// In TLS 1.3, session tickets are delivered after the handshake.
		err = hs13.handshake()
		c.HandshakeState = *hs13.toPublic13()
		return err
	}

	hs12 := c.HandshakeState.toPrivate12()
	hs12.serverHello = serverHello
	hs12.hello = hello
	err = hs12.handshake()
	c.HandshakeState = *hs12.toPublic12()
	if err != nil {
		return err
	}

	// If we had a successful handshake and hs.session is different from
	// the one already cached - cache a new one.
	if cacheKey != "" && hs12.session != nil && session != hs12.session {
		c.config.ClientSessionCache.Put(cacheKey, hs12.session)
	}
	return nil
}

func (uconn *UConn) ApplyConfig() error {
	for _, ext := range uconn.Extensions {
		err := ext.writeToUConn(uconn)
		if err != nil {
			return err
		}
	}
	return nil
}

func (uconn *UConn) MarshalClientHello() error {
	hello := uconn.HandshakeState.Hello
	headerLength := 2 + 32 + 1 + len(hello.SessionId) +
		2 + len(hello.CipherSuites)*2 +
		1 + len(hello.CompressionMethods)

	extensionsLen := 0
	var paddingExt *UtlsPaddingExtension
	for _, ext := range uconn.Extensions {
		if pe, ok := ext.(*UtlsPaddingExtension); !ok {
			// If not padding - just add length of extension to total length
			extensionsLen += ext.Len()
		} else {
			// If padding - process it later
			if paddingExt == nil {
				paddingExt = pe
			} else {
				return errors.New("Multiple padding extensions!")
			}
		}
	}

	if paddingExt != nil {
		// determine padding extension presence and length
		paddingExt.Update(headerLength + 4 + extensionsLen + 2)
		extensionsLen += paddingExt.Len()
	}

	helloLen := headerLength
	if len(uconn.Extensions) > 0 {
		helloLen += 2 + extensionsLen // 2 bytes for extensions' length
	}

	helloBuffer := bytes.Buffer{}
	bufferedWriter := bufio.NewWriterSize(&helloBuffer, helloLen+4) // 1 byte for tls record type, 3 for length
	// We use buffered Writer to avoid checking write errors after every Write(): whenever first error happens
	// Write() will become noop, and error will be accessible via Flush(), which is called once in the end

	binary.Write(bufferedWriter, binary.BigEndian, typeClientHello)
	helloLenBytes := []byte{byte(helloLen >> 16), byte(helloLen >> 8), byte(helloLen)} // poor man's uint24
	binary.Write(bufferedWriter, binary.BigEndian, helloLenBytes)
	binary.Write(bufferedWriter, binary.BigEndian, hello.Vers)

	binary.Write(bufferedWriter, binary.BigEndian, hello.Random)

	binary.Write(bufferedWriter, binary.BigEndian, uint8(len(hello.SessionId)))
	binary.Write(bufferedWriter, binary.BigEndian, hello.SessionId)

	binary.Write(bufferedWriter, binary.BigEndian, uint16(len(hello.CipherSuites)<<1))
	for _, suite := range hello.CipherSuites {
		binary.Write(bufferedWriter, binary.BigEndian, suite)
	}

	binary.Write(bufferedWriter, binary.BigEndian, uint8(len(hello.CompressionMethods)))
	binary.Write(bufferedWriter, binary.BigEndian, hello.CompressionMethods)

	if len(uconn.Extensions) > 0 {
		binary.Write(bufferedWriter, binary.BigEndian, uint16(extensionsLen))
		for _, ext := range uconn.Extensions {
			bufferedWriter.ReadFrom(ext)
		}
	}

	err := bufferedWriter.Flush()
	if err != nil {
		return err
	}

	if helloBuffer.Len() != 4+helloLen {
		return errors.New("utls: unexpected ClientHello length. Expected: " + strconv.Itoa(4+helloLen) +
			". Got: " + strconv.Itoa(helloBuffer.Len()))
	}

	hello.Raw = helloBuffer.Bytes()
	return nil
}

// get current state of cipher and encrypt zeros to get keystream
func (uconn *UConn) GetOutKeystream(length int) ([]byte, error) {
	zeros := make([]byte, length)

	if outCipher, ok := uconn.out.cipher.(cipher.AEAD); ok {
		// AEAD.Seal() does not mutate internal state, other ciphers might
		return outCipher.Seal(nil, uconn.out.seq[:], zeros, nil), nil
	}
	return nil, errors.New("Could not convert OutCipher to cipher.AEAD")
}

// SetVersCreateState set min and max TLS version in all appropriate places.
func (uconn *UConn) SetTLSVers(minTLSVers, maxTLSVers uint16) error {
	if minTLSVers < VersionTLS10 || minTLSVers > VersionTLS12 {
		return fmt.Errorf("uTLS does not support 0x%X as min version", minTLSVers)
	}

	if maxTLSVers < VersionTLS10 || maxTLSVers > VersionTLS13 {
		return fmt.Errorf("uTLS does not support 0x%X as max version", maxTLSVers)
	}

	uconn.HandshakeState.Hello.SupportedVersions = makeSupportedVersions(minTLSVers, maxTLSVers)
	uconn.config.MinVersion = minTLSVers
	uconn.config.MaxVersion = maxTLSVers

	return nil
}

func (uconn *UConn) SetUnderlyingConn(c net.Conn) {
	uconn.Conn.conn = c
}

func (uconn *UConn) GetUnderlyingConn() net.Conn {
	return uconn.Conn.conn
}

// MakeConnWithCompleteHandshake allows to forge both server and client side TLS connections.
// Major Hack Alert.
func MakeConnWithCompleteHandshake(tcpConn net.Conn, version uint16, cipherSuite uint16, masterSecret []byte, clientRandom []byte, serverRandom []byte, isClient bool) *Conn {
	tlsConn := &Conn{conn: tcpConn, config: &Config{}, isClient: isClient}
	cs := cipherSuiteByID(cipherSuite)
	if cs == nil {
		return nil
	}

	// This is mostly borrowed from establishKeys()
	clientMAC, serverMAC, clientKey, serverKey, clientIV, serverIV :=
		keysFromMasterSecret(version, cs, masterSecret, clientRandom, serverRandom,
			cs.macLen, cs.keyLen, cs.ivLen)

	var clientCipher, serverCipher interface{}
	var clientHash, serverHash macFunction
	if cs.cipher != nil {
		clientCipher = cs.cipher(clientKey, clientIV, true /* for reading */)
		clientHash = cs.mac(version, clientMAC)
		serverCipher = cs.cipher(serverKey, serverIV, false /* not for reading */)
		serverHash = cs.mac(version, serverMAC)
	} else {
		clientCipher = cs.aead(clientKey, clientIV)
		serverCipher = cs.aead(serverKey, serverIV)
	}

	if isClient {
		tlsConn.in.prepareCipherSpec(version, serverCipher, serverHash)
		tlsConn.out.prepareCipherSpec(version, clientCipher, clientHash)
	} else {
		tlsConn.in.prepareCipherSpec(version, clientCipher, clientHash)
		tlsConn.out.prepareCipherSpec(version, serverCipher, serverHash)
	}

	// skip the handshake states
	tlsConn.handshakeStatus = 1
	tlsConn.cipherSuite = cipherSuite
	tlsConn.haveVers = true
	tlsConn.vers = version

	// Update to the new cipher specs
	// and consume the finished messages
	tlsConn.in.changeCipherSpec()
	tlsConn.out.changeCipherSpec()

	tlsConn.in.incSeq()
	tlsConn.out.incSeq()

	return tlsConn
}

func makeSupportedVersions(minVers, maxVers uint16) []uint16 {
	a := make([]uint16, maxVers-minVers+1)
	for i := range a {
		a[i] = maxVers - uint16(i)
	}
	return a
}<|MERGE_RESOLUTION|>--- conflicted
+++ resolved
@@ -40,12 +40,8 @@
 	}
 	tlsConn := Conn{conn: conn, config: config, isClient: true}
 	handshakeState := ClientHandshakeState{C: &tlsConn, Hello: &ClientHelloMsg{}}
-<<<<<<< HEAD
 	uconn := UConn{Conn: &tlsConn, ClientHelloID: clientHelloID, HandshakeState: handshakeState}
-=======
-	uconn := UConn{Conn: &tlsConn, clientHelloID: clientHelloID, HandshakeState: handshakeState}
 	uconn.HandshakeState.uconn = &uconn
->>>>>>> 1188641a
 	return &uconn
 }
 
