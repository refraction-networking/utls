// Copyright 2009 The Go Authors. All rights reserved.
// Use of this source code is governed by a BSD-style
// license that can be found in the LICENSE file.

package tls

import (
	"context"
	"crypto"
	"crypto/ecdsa"
	"crypto/ed25519"
	"crypto/rsa"
	"crypto/subtle"
	"crypto/x509"
	"errors"
	"fmt"
	"hash"
	"io"
	"time"
<<<<<<< HEAD

	circlSign "github.com/cloudflare/circl/sign"
=======
>>>>>>> 035b9d2b
)

// serverHandshakeState contains details of a server handshake in progress.
// It's discarded once the handshake has completed.
type serverHandshakeState struct {
	c            *Conn
	ctx          context.Context
	clientHello  *clientHelloMsg
	hello        *serverHelloMsg
	suite        *cipherSuite
	ecdheOk      bool
	ecSignOk     bool
	rsaDecryptOk bool
	rsaSignOk    bool
	sessionState *SessionState
	finishedHash finishedHash
	masterSecret []byte
	cert         *Certificate
}

// serverHandshake performs a TLS handshake as a server.
func (c *Conn) serverHandshake(ctx context.Context) error {
	clientHello, err := c.readClientHello(ctx)
	if err != nil {
		return err
	}

	if c.vers == VersionTLS13 {
		hs := serverHandshakeStateTLS13{
			c:           c,
			ctx:         ctx,
			clientHello: clientHello,
		}
		return hs.handshake()
	}

	hs := serverHandshakeState{
		c:           c,
		ctx:         ctx,
		clientHello: clientHello,
	}
	return hs.handshake()
}

func (hs *serverHandshakeState) handshake() error {
	c := hs.c

	if err := hs.processClientHello(); err != nil {
		return err
	}

	// For an overview of TLS handshaking, see RFC 5246, Section 7.3.
	c.buffering = true
	if err := hs.checkForResumption(); err != nil {
		return err
	}
	if hs.sessionState != nil {
		// The client has included a session ticket and so we do an abbreviated handshake.
		c.didResume = true
		if err := hs.doResumeHandshake(); err != nil {
			return err
		}
		if err := hs.establishKeys(); err != nil {
			return err
		}
		if err := hs.sendSessionTicket(); err != nil {
			return err
		}
		if err := hs.sendFinished(c.serverFinished[:]); err != nil {
			return err
		}
		if _, err := c.flush(); err != nil {
			return err
		}
		c.clientFinishedIsFirst = false
		if err := hs.readFinished(nil); err != nil {
			return err
		}
	} else {
		// The client didn't include a session ticket, or it wasn't
		// valid so we do a full handshake.
		if err := hs.pickCipherSuite(); err != nil {
			return err
		}
		if err := hs.doFullHandshake(); err != nil {
			return err
		}
		if err := hs.establishKeys(); err != nil {
			return err
		}
		if err := hs.readFinished(c.clientFinished[:]); err != nil {
			return err
		}
		c.clientFinishedIsFirst = true
		c.buffering = true
		if err := hs.sendSessionTicket(); err != nil {
			return err
		}
		if err := hs.sendFinished(nil); err != nil {
			return err
		}
		if _, err := c.flush(); err != nil {
			return err
		}
	}

	c.ekm = ekmFromMasterSecret(c.vers, hs.suite, hs.masterSecret, hs.clientHello.random, hs.hello.random)
	c.isHandshakeComplete.Store(true)

	return nil
}

// readClientHello reads a ClientHello message and selects the protocol version.
func (c *Conn) readClientHello(ctx context.Context) (*clientHelloMsg, error) {
	// clientHelloMsg is included in the transcript, but we haven't initialized
	// it yet. The respective handshake functions will record it themselves.
	msg, err := c.readHandshake(nil)
	if err != nil {
		return nil, err
	}
	clientHello, ok := msg.(*clientHelloMsg)
	if !ok {
		c.sendAlert(alertUnexpectedMessage)
		return nil, unexpectedMessageError(clientHello, msg)
	}

	var configForClient *Config
	originalConfig := c.config
	if c.config.GetConfigForClient != nil {
		chi := clientHelloInfo(ctx, c, clientHello)
		if configForClient, err = c.config.GetConfigForClient(chi); err != nil {
			c.sendAlert(alertInternalError)
			return nil, err
		} else if configForClient != nil {
			c.config = configForClient
		}
	}
	c.ticketKeys = originalConfig.ticketKeys(configForClient)

	clientVersions := clientHello.supportedVersions
	if len(clientHello.supportedVersions) == 0 {
		clientVersions = supportedVersionsFromMax(clientHello.vers)
	}
	c.vers, ok = c.config.mutualVersion(roleServer, clientVersions)
	if !ok {
		c.sendAlert(alertProtocolVersion)
		return nil, fmt.Errorf("tls: client offered only unsupported versions: %x", clientVersions)
	}
	c.haveVers = true
	c.in.version = c.vers
	c.out.version = c.vers

	if c.config.MinVersion == 0 && c.vers < VersionTLS12 {
		tls10server.IncNonDefault()
	}

	return clientHello, nil
}

func (hs *serverHandshakeState) processClientHello() error {
	c := hs.c

	hs.hello = new(serverHelloMsg)
	hs.hello.vers = c.vers

	foundCompression := false
	// We only support null compression, so check that the client offered it.
	for _, compression := range hs.clientHello.compressionMethods {
		if compression == compressionNone {
			foundCompression = true
			break
		}
	}

	if !foundCompression {
		c.sendAlert(alertHandshakeFailure)
		return errors.New("tls: client does not support uncompressed connections")
	}

	hs.hello.random = make([]byte, 32)
	serverRandom := hs.hello.random
	// Downgrade protection canaries. See RFC 8446, Section 4.1.3.
	maxVers := c.config.maxSupportedVersion(roleServer)
	if maxVers >= VersionTLS12 && c.vers < maxVers || testingOnlyForceDowngradeCanary {
		if c.vers == VersionTLS12 {
			copy(serverRandom[24:], downgradeCanaryTLS12)
		} else {
			copy(serverRandom[24:], downgradeCanaryTLS11)
		}
		serverRandom = serverRandom[:24]
	}
	_, err := io.ReadFull(c.config.rand(), serverRandom)
	if err != nil {
		c.sendAlert(alertInternalError)
		return err
	}

	if len(hs.clientHello.secureRenegotiation) != 0 {
		c.sendAlert(alertHandshakeFailure)
		return errors.New("tls: initial handshake had non-empty renegotiation extension")
	}

	hs.hello.extendedMasterSecret = hs.clientHello.extendedMasterSecret
	hs.hello.secureRenegotiationSupported = hs.clientHello.secureRenegotiationSupported
	hs.hello.compressionMethod = compressionNone
	if len(hs.clientHello.serverName) > 0 {
		c.serverName = hs.clientHello.serverName
	}

	selectedProto, err := negotiateALPN(c.config.NextProtos, hs.clientHello.alpnProtocols, false)
	if err != nil {
		c.sendAlert(alertNoApplicationProtocol)
		return err
	}
	hs.hello.alpnProtocol = selectedProto
	c.clientProtocol = selectedProto

	hs.cert, err = c.config.getCertificate(clientHelloInfo(hs.ctx, c, hs.clientHello))
	if err != nil {
		if err == errNoCertificates {
			c.sendAlert(alertUnrecognizedName)
		} else {
			c.sendAlert(alertInternalError)
		}
		return err
	}
	if hs.clientHello.scts {
		hs.hello.scts = hs.cert.SignedCertificateTimestamps
	}

	hs.ecdheOk = supportsECDHE(c.config, hs.clientHello.supportedCurves, hs.clientHello.supportedPoints)

	if hs.ecdheOk && len(hs.clientHello.supportedPoints) > 0 {
		// Although omitting the ec_point_formats extension is permitted, some
		// old OpenSSL version will refuse to handshake if not present.
		//
		// Per RFC 4492, section 5.1.2, implementations MUST support the
		// uncompressed point format. See golang.org/issue/31943.
		hs.hello.supportedPoints = []uint8{pointFormatUncompressed}
	}

	if priv, ok := hs.cert.PrivateKey.(crypto.Signer); ok {
		switch priv.Public().(type) {
		case *ecdsa.PublicKey:
			hs.ecSignOk = true
		case ed25519.PublicKey:
			hs.ecSignOk = true
		case *rsa.PublicKey:
			hs.rsaSignOk = true
		default:
			c.sendAlert(alertInternalError)
			return fmt.Errorf("tls: unsupported signing key type (%T)", priv.Public())
		}
	}
	if priv, ok := hs.cert.PrivateKey.(crypto.Decrypter); ok {
		switch priv.Public().(type) {
		case *rsa.PublicKey:
			hs.rsaDecryptOk = true
		default:
			c.sendAlert(alertInternalError)
			return fmt.Errorf("tls: unsupported decryption key type (%T)", priv.Public())
		}
	}

	return nil
}

// negotiateALPN picks a shared ALPN protocol that both sides support in server
// preference order. If ALPN is not configured or the peer doesn't support it,
// it returns "" and no error.
func negotiateALPN(serverProtos, clientProtos []string, quic bool) (string, error) {
	if len(serverProtos) == 0 || len(clientProtos) == 0 {
		if quic && len(serverProtos) != 0 {
			// RFC 9001, Section 8.1
			return "", fmt.Errorf("tls: client did not request an application protocol")
		}
		return "", nil
	}
	var http11fallback bool
	for _, s := range serverProtos {
		for _, c := range clientProtos {
			if s == c {
				return s, nil
			}
			if s == "h2" && c == "http/1.1" {
				http11fallback = true
			}
		}
	}
	// As a special case, let http/1.1 clients connect to h2 servers as if they
	// didn't support ALPN. We used not to enforce protocol overlap, so over
	// time a number of HTTP servers were configured with only "h2", but
	// expected to accept connections from "http/1.1" clients. See Issue 46310.
	if http11fallback {
		return "", nil
	}
	return "", fmt.Errorf("tls: client requested unsupported application protocols (%s)", clientProtos)
}

// supportsECDHE returns whether ECDHE key exchanges can be used with this
// pre-TLS 1.3 client.
func supportsECDHE(c *Config, supportedCurves []CurveID, supportedPoints []uint8) bool {
	supportsCurve := false
	for _, curve := range supportedCurves {
		if c.supportsCurve(curve) {
			supportsCurve = true
			break
		}
	}

	supportsPointFormat := false
	for _, pointFormat := range supportedPoints {
		if pointFormat == pointFormatUncompressed {
			supportsPointFormat = true
			break
		}
	}
	// Per RFC 8422, Section 5.1.2, if the Supported Point Formats extension is
	// missing, uncompressed points are supported. If supportedPoints is empty,
	// the extension must be missing, as an empty extension body is rejected by
	// the parser. See https://go.dev/issue/49126.
	if len(supportedPoints) == 0 {
		supportsPointFormat = true
	}

	return supportsCurve && supportsPointFormat
}

func (hs *serverHandshakeState) pickCipherSuite() error {
	c := hs.c

	preferenceOrder := cipherSuitesPreferenceOrder
	if !hasAESGCMHardwareSupport || !aesgcmPreferred(hs.clientHello.cipherSuites) {
		preferenceOrder = cipherSuitesPreferenceOrderNoAES
	}

	configCipherSuites := c.config.cipherSuites()
	preferenceList := make([]uint16, 0, len(configCipherSuites))
	for _, suiteID := range preferenceOrder {
		for _, id := range configCipherSuites {
			if id == suiteID {
				preferenceList = append(preferenceList, id)
				break
			}
		}
	}

	hs.suite = selectCipherSuite(preferenceList, hs.clientHello.cipherSuites, hs.cipherSuiteOk)
	if hs.suite == nil {
		c.sendAlert(alertHandshakeFailure)
		return errors.New("tls: no cipher suite supported by both client and server")
	}
	c.cipherSuite = hs.suite.id
<<<<<<< HEAD
=======

	if c.config.CipherSuites == nil && rsaKexCiphers[hs.suite.id] {
		tlsrsakex.IncNonDefault()
	}
>>>>>>> 035b9d2b

	for _, id := range hs.clientHello.cipherSuites {
		if id == TLS_FALLBACK_SCSV {
			// The client is doing a fallback connection. See RFC 7507.
			if hs.clientHello.vers < c.config.maxSupportedVersion(roleServer) {
				c.sendAlert(alertInappropriateFallback)
				return errors.New("tls: client using inappropriate protocol fallback")
			}
			break
		}
	}

	return nil
}

func (hs *serverHandshakeState) cipherSuiteOk(c *cipherSuite) bool {
	if c.flags&suiteECDHE != 0 {
		if !hs.ecdheOk {
			return false
		}
		if c.flags&suiteECSign != 0 {
			if !hs.ecSignOk {
				return false
			}
		} else if !hs.rsaSignOk {
			return false
		}
	} else if !hs.rsaDecryptOk {
		return false
	}
	if hs.c.vers < VersionTLS12 && c.flags&suiteTLS12 != 0 {
		return false
	}
	return true
}

// checkForResumption reports whether we should perform resumption on this connection.
func (hs *serverHandshakeState) checkForResumption() error {
	c := hs.c

	if c.config.SessionTicketsDisabled {
		return nil
	}

	var sessionState *SessionState
	if c.config.UnwrapSession != nil {
		ss, err := c.config.UnwrapSession(hs.clientHello.sessionTicket, c.connectionStateLocked())
		if err != nil {
			return err
		}
		if ss == nil {
			return nil
		}
		sessionState = ss
	} else {
		plaintext := c.config.decryptTicket(hs.clientHello.sessionTicket, c.ticketKeys)
		if plaintext == nil {
			return nil
		}
		ss, err := ParseSessionState(plaintext)
		if err != nil {
			return nil
		}
		sessionState = ss
	}

	// TLS 1.2 tickets don't natively have a lifetime, but we want to avoid
	// re-wrapping the same master secret in different tickets over and over for
	// too long, weakening forward secrecy.
	createdAt := time.Unix(int64(sessionState.createdAt), 0)
	if c.config.time().Sub(createdAt) > maxSessionTicketLifetime {
		return nil
	}

	// Never resume a session for a different TLS version.
	if c.vers != sessionState.version {
		return nil
	}

	cipherSuiteOk := false
	// Check that the client is still offering the ciphersuite in the session.
	for _, id := range hs.clientHello.cipherSuites {
		if id == sessionState.cipherSuite {
			cipherSuiteOk = true
			break
		}
	}
	if !cipherSuiteOk {
		return nil
	}

	// Check that we also support the ciphersuite from the session.
	suite := selectCipherSuite([]uint16{sessionState.cipherSuite},
		c.config.cipherSuites(), hs.cipherSuiteOk)
	if suite == nil {
		return nil
	}

	sessionHasClientCerts := len(sessionState.peerCertificates) != 0
	needClientCerts := requiresClientCert(c.config.ClientAuth)
	if needClientCerts && !sessionHasClientCerts {
		return nil
	}
	if sessionHasClientCerts && c.config.ClientAuth == NoClientCert {
		return nil
	}
	if sessionHasClientCerts && c.config.time().After(sessionState.peerCertificates[0].NotAfter) {
		return nil
	}
	if sessionHasClientCerts && c.config.ClientAuth >= VerifyClientCertIfGiven &&
		len(sessionState.verifiedChains) == 0 {
		return nil
	}

	// RFC 7627, Section 5.3
	if !sessionState.extMasterSecret && hs.clientHello.extendedMasterSecret {
		return nil
	}
	if sessionState.extMasterSecret && !hs.clientHello.extendedMasterSecret {
		// Aborting is somewhat harsh, but it's a MUST and it would indicate a
		// weird downgrade in client capabilities.
		return errors.New("tls: session supported extended_master_secret but client does not")
	}

	c.peerCertificates = sessionState.peerCertificates
	c.ocspResponse = sessionState.ocspResponse
	c.scts = sessionState.scts
	c.verifiedChains = sessionState.verifiedChains
	c.extMasterSecret = sessionState.extMasterSecret
	hs.sessionState = sessionState
	hs.suite = suite
	c.didResume = true
	return nil
}

func (hs *serverHandshakeState) doResumeHandshake() error {
	c := hs.c

	hs.hello.cipherSuite = hs.suite.id
	c.cipherSuite = hs.suite.id
	// We echo the client's session ID in the ServerHello to let it know
	// that we're doing a resumption.
	hs.hello.sessionId = hs.clientHello.sessionId
	// We always send a new session ticket, even if it wraps the same master
	// secret and it's potentially encrypted with the same key, to help the
	// client avoid cross-connection tracking from a network observer.
	hs.hello.ticketSupported = true
	hs.finishedHash = newFinishedHash(c.vers, hs.suite)
	hs.finishedHash.discardHandshakeBuffer()
	if err := transcriptMsg(hs.clientHello, &hs.finishedHash); err != nil {
		return err
	}
	if _, err := hs.c.writeHandshakeRecord(hs.hello, &hs.finishedHash); err != nil {
		return err
	}

	if c.config.VerifyConnection != nil {
		if err := c.config.VerifyConnection(c.connectionStateLocked()); err != nil {
			c.sendAlert(alertBadCertificate)
			return err
		}
	}

	hs.masterSecret = hs.sessionState.secret

	return nil
}

func (hs *serverHandshakeState) doFullHandshake() error {
	c := hs.c

	if hs.clientHello.ocspStapling && len(hs.cert.OCSPStaple) > 0 {
		hs.hello.ocspStapling = true
	}

	hs.hello.ticketSupported = hs.clientHello.ticketSupported && !c.config.SessionTicketsDisabled
	hs.hello.cipherSuite = hs.suite.id

	hs.finishedHash = newFinishedHash(hs.c.vers, hs.suite)
	if c.config.ClientAuth == NoClientCert {
		// No need to keep a full record of the handshake if client
		// certificates won't be used.
		hs.finishedHash.discardHandshakeBuffer()
	}
	if err := transcriptMsg(hs.clientHello, &hs.finishedHash); err != nil {
		return err
	}
	if _, err := hs.c.writeHandshakeRecord(hs.hello, &hs.finishedHash); err != nil {
		return err
	}

	certMsg := new(certificateMsg)
	certMsg.certificates = hs.cert.Certificate
	if _, err := hs.c.writeHandshakeRecord(certMsg, &hs.finishedHash); err != nil {
		return err
	}

	if hs.hello.ocspStapling {
		certStatus := new(certificateStatusMsg)
		certStatus.response = hs.cert.OCSPStaple
		if _, err := hs.c.writeHandshakeRecord(certStatus, &hs.finishedHash); err != nil {
			return err
		}
	}

	keyAgreement := hs.suite.ka(c.vers)
	skx, err := keyAgreement.generateServerKeyExchange(c.config, hs.cert, hs.clientHello, hs.hello)
	if err != nil {
		c.sendAlert(alertHandshakeFailure)
		return err
	}
	if skx != nil {
		if _, err := hs.c.writeHandshakeRecord(skx, &hs.finishedHash); err != nil {
			return err
		}
	}

	var certReq *certificateRequestMsg
	if c.config.ClientAuth >= RequestClientCert {
		// Request a client certificate
		certReq = new(certificateRequestMsg)
		certReq.certificateTypes = []byte{
			byte(certTypeRSASign),
			byte(certTypeECDSASign),
		}
		if c.vers >= VersionTLS12 {
			certReq.hasSignatureAlgorithm = true
<<<<<<< HEAD
			certReq.supportedSignatureAlgorithms = c.config.supportedSignatureAlgorithms() // [UTLS] ported from cloudflare/go
=======
			certReq.supportedSignatureAlgorithms = supportedSignatureAlgorithms()
>>>>>>> 035b9d2b
		}

		// An empty list of certificateAuthorities signals to
		// the client that it may send any certificate in response
		// to our request. When we know the CAs we trust, then
		// we can send them down, so that the client can choose
		// an appropriate certificate to give to us.
		if c.config.ClientCAs != nil {
			certReq.certificateAuthorities = c.config.ClientCAs.Subjects()
		}
		if _, err := hs.c.writeHandshakeRecord(certReq, &hs.finishedHash); err != nil {
			return err
		}
	}

	helloDone := new(serverHelloDoneMsg)
	if _, err := hs.c.writeHandshakeRecord(helloDone, &hs.finishedHash); err != nil {
		return err
	}

	if _, err := c.flush(); err != nil {
		return err
	}

	var pub crypto.PublicKey // public key for client auth, if any

	msg, err := c.readHandshake(&hs.finishedHash)
	if err != nil {
		return err
	}

	// If we requested a client certificate, then the client must send a
	// certificate message, even if it's empty.
	if c.config.ClientAuth >= RequestClientCert {
		certMsg, ok := msg.(*certificateMsg)
		if !ok {
			c.sendAlert(alertUnexpectedMessage)
			return unexpectedMessageError(certMsg, msg)
		}

		if err := c.processCertsFromClient(Certificate{
			Certificate: certMsg.certificates,
		}); err != nil {
			return err
		}
		if len(certMsg.certificates) != 0 {
			pub = c.peerCertificates[0].PublicKey
		}

		msg, err = c.readHandshake(&hs.finishedHash)
		if err != nil {
			return err
		}
	}
	if c.config.VerifyConnection != nil {
		if err := c.config.VerifyConnection(c.connectionStateLocked()); err != nil {
			c.sendAlert(alertBadCertificate)
			return err
		}
	}

	// Get client key exchange
	ckx, ok := msg.(*clientKeyExchangeMsg)
	if !ok {
		c.sendAlert(alertUnexpectedMessage)
		return unexpectedMessageError(ckx, msg)
	}

	preMasterSecret, err := keyAgreement.processClientKeyExchange(c.config, hs.cert, ckx, c.vers)
	if err != nil {
		c.sendAlert(alertHandshakeFailure)
		return err
	}
	if hs.hello.extendedMasterSecret {
		c.extMasterSecret = true
		hs.masterSecret = extMasterFromPreMasterSecret(c.vers, hs.suite, preMasterSecret,
			hs.finishedHash.Sum())
	} else {
		hs.masterSecret = masterFromPreMasterSecret(c.vers, hs.suite, preMasterSecret,
			hs.clientHello.random, hs.hello.random)
	}
	if err := c.config.writeKeyLog(keyLogLabelTLS12, hs.clientHello.random, hs.masterSecret); err != nil {
		c.sendAlert(alertInternalError)
		return err
	}

	// If we received a client cert in response to our certificate request message,
	// the client will send us a certificateVerifyMsg immediately after the
	// clientKeyExchangeMsg. This message is a digest of all preceding
	// handshake-layer messages that is signed using the private key corresponding
	// to the client's certificate. This allows us to verify that the client is in
	// possession of the private key of the certificate.
	if len(c.peerCertificates) > 0 {
		// certificateVerifyMsg is included in the transcript, but not until
		// after we verify the handshake signature, since the state before
		// this message was sent is used.
		msg, err = c.readHandshake(nil)
		if err != nil {
			return err
		}
		certVerify, ok := msg.(*certificateVerifyMsg)
		if !ok {
			c.sendAlert(alertUnexpectedMessage)
			return unexpectedMessageError(certVerify, msg)
		}

		var sigType uint8
		var sigHash crypto.Hash
		if c.vers >= VersionTLS12 {
			if !isSupportedSignatureAlgorithm(certVerify.signatureAlgorithm, certReq.supportedSignatureAlgorithms) {
				c.sendAlert(alertIllegalParameter)
				return errors.New("tls: client certificate used with invalid signature algorithm")
			}
			sigType, sigHash, err = typeAndHashFromSignatureScheme(certVerify.signatureAlgorithm)
			if err != nil {
				return c.sendAlert(alertInternalError)
			}
		} else {
			sigType, sigHash, err = legacyTypeAndHashFromPublicKey(pub)
			if err != nil {
				c.sendAlert(alertIllegalParameter)
				return err
			}
		}

		signed := hs.finishedHash.hashForClientCertificate(sigType, sigHash)
		if err := verifyHandshakeSignature(sigType, pub, sigHash, signed, certVerify.signature); err != nil {
			c.sendAlert(alertDecryptError)
			return errors.New("tls: invalid signature by the client certificate: " + err.Error())
		}

		if err := transcriptMsg(certVerify, &hs.finishedHash); err != nil {
			return err
		}
	}

	hs.finishedHash.discardHandshakeBuffer()

	return nil
}

func (hs *serverHandshakeState) establishKeys() error {
	c := hs.c

	clientMAC, serverMAC, clientKey, serverKey, clientIV, serverIV :=
		keysFromMasterSecret(c.vers, hs.suite, hs.masterSecret, hs.clientHello.random, hs.hello.random, hs.suite.macLen, hs.suite.keyLen, hs.suite.ivLen)

	var clientCipher, serverCipher any
	var clientHash, serverHash hash.Hash

	if hs.suite.aead == nil {
		clientCipher = hs.suite.cipher(clientKey, clientIV, true /* for reading */)
		clientHash = hs.suite.mac(clientMAC)
		serverCipher = hs.suite.cipher(serverKey, serverIV, false /* not for reading */)
		serverHash = hs.suite.mac(serverMAC)
	} else {
		clientCipher = hs.suite.aead(clientKey, clientIV)
		serverCipher = hs.suite.aead(serverKey, serverIV)
	}

	c.in.prepareCipherSpec(c.vers, clientCipher, clientHash)
	c.out.prepareCipherSpec(c.vers, serverCipher, serverHash)

	return nil
}

func (hs *serverHandshakeState) readFinished(out []byte) error {
	c := hs.c

	if err := c.readChangeCipherSpec(); err != nil {
		return err
	}

	// finishedMsg is included in the transcript, but not until after we
	// check the client version, since the state before this message was
	// sent is used during verification.
	msg, err := c.readHandshake(nil)
	if err != nil {
		return err
	}
	clientFinished, ok := msg.(*finishedMsg)
	if !ok {
		c.sendAlert(alertUnexpectedMessage)
		return unexpectedMessageError(clientFinished, msg)
	}

	verify := hs.finishedHash.clientSum(hs.masterSecret)
	if len(verify) != len(clientFinished.verifyData) ||
		subtle.ConstantTimeCompare(verify, clientFinished.verifyData) != 1 {
		c.sendAlert(alertHandshakeFailure)
		return errors.New("tls: client's Finished message is incorrect")
	}

	if err := transcriptMsg(clientFinished, &hs.finishedHash); err != nil {
		return err
	}

	copy(out, verify)
	return nil
}

func (hs *serverHandshakeState) sendSessionTicket() error {
	// ticketSupported is set in a resumption handshake if the
	// ticket from the client was encrypted with an old session
	// ticket key and thus a refreshed ticket should be sent.
	if !hs.hello.ticketSupported {
		return nil
	}

	c := hs.c
	m := new(newSessionTicketMsg)

	state, err := c.sessionState()
	if err != nil {
		return err
	}
	state.secret = hs.masterSecret
	if hs.sessionState != nil {
		// If this is re-wrapping an old key, then keep
		// the original time it was created.
		state.createdAt = hs.sessionState.createdAt
	}
	if c.config.WrapSession != nil {
		m.ticket, err = c.config.WrapSession(c.connectionStateLocked(), state)
		if err != nil {
			return err
		}
	} else {
		stateBytes, err := state.Bytes()
		if err != nil {
			return err
		}
		m.ticket, err = c.config.encryptTicket(stateBytes, c.ticketKeys)
		if err != nil {
			return err
		}
	}

	if _, err := hs.c.writeHandshakeRecord(m, &hs.finishedHash); err != nil {
		return err
	}

	return nil
}

func (hs *serverHandshakeState) sendFinished(out []byte) error {
	c := hs.c

	if err := c.writeChangeCipherRecord(); err != nil {
		return err
	}

	finished := new(finishedMsg)
	finished.verifyData = hs.finishedHash.serverSum(hs.masterSecret)
	if _, err := hs.c.writeHandshakeRecord(finished, &hs.finishedHash); err != nil {
		return err
	}

	copy(out, finished.verifyData)

	return nil
}

// processCertsFromClient takes a chain of client certificates either from a
// Certificates message and verifies them.
func (c *Conn) processCertsFromClient(certificate Certificate) error {
	certificates := certificate.Certificate
	certs := make([]*x509.Certificate, len(certificates))
	var err error
	for i, asn1Data := range certificates {
		if certs[i], err = x509.ParseCertificate(asn1Data); err != nil {
			c.sendAlert(alertBadCertificate)
			return errors.New("tls: failed to parse client certificate: " + err.Error())
		}
<<<<<<< HEAD
		if certs[i].PublicKeyAlgorithm == x509.RSA && certs[i].PublicKey.(*rsa.PublicKey).N.BitLen() > maxRSAKeySize {
			c.sendAlert(alertBadCertificate)
			return fmt.Errorf("tls: client sent certificate containing RSA key larger than %d bits", maxRSAKeySize)
=======
		if certs[i].PublicKeyAlgorithm == x509.RSA {
			n := certs[i].PublicKey.(*rsa.PublicKey).N.BitLen()
			if max, ok := checkKeySize(n); !ok {
				c.sendAlert(alertBadCertificate)
				return fmt.Errorf("tls: client sent certificate containing RSA key larger than %d bits", max)
			}
>>>>>>> 035b9d2b
		}
	}

	if len(certs) == 0 && requiresClientCert(c.config.ClientAuth) {
		if c.vers == VersionTLS13 {
			c.sendAlert(alertCertificateRequired)
		} else {
			c.sendAlert(alertBadCertificate)
		}
		return errors.New("tls: client didn't provide a certificate")
	}

	if c.config.ClientAuth >= VerifyClientCertIfGiven && len(certs) > 0 {
		opts := x509.VerifyOptions{
			Roots:         c.config.ClientCAs,
			CurrentTime:   c.config.time(),
			Intermediates: x509.NewCertPool(),
			KeyUsages:     []x509.ExtKeyUsage{x509.ExtKeyUsageClientAuth},
		}

		for _, cert := range certs[1:] {
			opts.Intermediates.AddCert(cert)
		}

		chains, err := certs[0].Verify(opts)
		if err != nil {
			var errCertificateInvalid x509.CertificateInvalidError
			if errors.As(err, &x509.UnknownAuthorityError{}) {
				c.sendAlert(alertUnknownCA)
			} else if errors.As(err, &errCertificateInvalid) && errCertificateInvalid.Reason == x509.Expired {
				c.sendAlert(alertCertificateExpired)
			} else {
				c.sendAlert(alertBadCertificate)
			}
			return &CertificateVerificationError{UnverifiedCertificates: certs, Err: err}
		}

		c.verifiedChains = chains
	}

	c.peerCertificates = certs
	c.ocspResponse = certificate.OCSPStaple
	c.scts = certificate.SignedCertificateTimestamps

	if len(certs) > 0 {
		switch certs[0].PublicKey.(type) {
<<<<<<< HEAD
		case *ecdsa.PublicKey, *rsa.PublicKey, ed25519.PublicKey, circlSign.PublicKey: // [UTLS] ported from cloudflare/go
=======
		case *ecdsa.PublicKey, *rsa.PublicKey, ed25519.PublicKey:
>>>>>>> 035b9d2b
		default:
			c.sendAlert(alertUnsupportedCertificate)
			return fmt.Errorf("tls: client certificate contains an unsupported public key of type %T", certs[0].PublicKey)
		}
	}

	if c.config.VerifyPeerCertificate != nil {
		if err := c.config.VerifyPeerCertificate(certificates, c.verifiedChains); err != nil {
			c.sendAlert(alertBadCertificate)
			return err
		}
	}

	return nil
}

func clientHelloInfo(ctx context.Context, c *Conn, clientHello *clientHelloMsg) *ClientHelloInfo {
	supportedVersions := clientHello.supportedVersions
	if len(clientHello.supportedVersions) == 0 {
		supportedVersions = supportedVersionsFromMax(clientHello.vers)
	}

	return &ClientHelloInfo{
		CipherSuites:      clientHello.cipherSuites,
		ServerName:        clientHello.serverName,
		SupportedCurves:   clientHello.supportedCurves,
		SupportedPoints:   clientHello.supportedPoints,
		SignatureSchemes:  clientHello.supportedSignatureAlgorithms,
		SupportedProtos:   clientHello.alpnProtocols,
		SupportedVersions: supportedVersions,
		Conn:              c.conn,
		config:            c.config,
		ctx:               ctx,
	}
}<|MERGE_RESOLUTION|>--- conflicted
+++ resolved
@@ -17,11 +17,8 @@
 	"hash"
 	"io"
 	"time"
-<<<<<<< HEAD
 
 	circlSign "github.com/cloudflare/circl/sign"
-=======
->>>>>>> 035b9d2b
 )
 
 // serverHandshakeState contains details of a server handshake in progress.
@@ -375,13 +372,10 @@
 		return errors.New("tls: no cipher suite supported by both client and server")
 	}
 	c.cipherSuite = hs.suite.id
-<<<<<<< HEAD
-=======
 
 	if c.config.CipherSuites == nil && rsaKexCiphers[hs.suite.id] {
 		tlsrsakex.IncNonDefault()
 	}
->>>>>>> 035b9d2b
 
 	for _, id := range hs.clientHello.cipherSuites {
 		if id == TLS_FALLBACK_SCSV {
@@ -609,11 +603,7 @@
 		}
 		if c.vers >= VersionTLS12 {
 			certReq.hasSignatureAlgorithm = true
-<<<<<<< HEAD
 			certReq.supportedSignatureAlgorithms = c.config.supportedSignatureAlgorithms() // [UTLS] ported from cloudflare/go
-=======
-			certReq.supportedSignatureAlgorithms = supportedSignatureAlgorithms()
->>>>>>> 035b9d2b
 		}
 
 		// An empty list of certificateAuthorities signals to
@@ -888,18 +878,12 @@
 			c.sendAlert(alertBadCertificate)
 			return errors.New("tls: failed to parse client certificate: " + err.Error())
 		}
-<<<<<<< HEAD
-		if certs[i].PublicKeyAlgorithm == x509.RSA && certs[i].PublicKey.(*rsa.PublicKey).N.BitLen() > maxRSAKeySize {
-			c.sendAlert(alertBadCertificate)
-			return fmt.Errorf("tls: client sent certificate containing RSA key larger than %d bits", maxRSAKeySize)
-=======
 		if certs[i].PublicKeyAlgorithm == x509.RSA {
 			n := certs[i].PublicKey.(*rsa.PublicKey).N.BitLen()
 			if max, ok := checkKeySize(n); !ok {
 				c.sendAlert(alertBadCertificate)
 				return fmt.Errorf("tls: client sent certificate containing RSA key larger than %d bits", max)
 			}
->>>>>>> 035b9d2b
 		}
 	}
 
@@ -946,11 +930,7 @@
 
 	if len(certs) > 0 {
 		switch certs[0].PublicKey.(type) {
-<<<<<<< HEAD
 		case *ecdsa.PublicKey, *rsa.PublicKey, ed25519.PublicKey, circlSign.PublicKey: // [UTLS] ported from cloudflare/go
-=======
-		case *ecdsa.PublicKey, *rsa.PublicKey, ed25519.PublicKey:
->>>>>>> 035b9d2b
 		default:
 			c.sendAlert(alertUnsupportedCertificate)
 			return fmt.Errorf("tls: client certificate contains an unsupported public key of type %T", certs[0].PublicKey)
