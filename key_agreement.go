--- conflicted
+++ resolved
@@ -130,11 +130,7 @@
 // the sigType (for earlier TLS versions). For Ed25519 signatures, which don't
 // do pre-hashing, it returns the concatenation of the slices.
 func hashForServerKeyExchange(sigType uint8, hashFunc crypto.Hash, version uint16, slices ...[]byte) []byte {
-<<<<<<< HEAD
 	if sigType == signatureEd25519 || circlSchemeBySigType(sigType) != nil { // [UTLS] ported from cloudflare/go
-=======
-	if sigType == signatureEd25519 {
->>>>>>> 035b9d2b
 		var signed []byte
 		for _, slice := range slices {
 			signed = append(signed, slice...)
@@ -173,11 +169,7 @@
 func (ka *ecdheKeyAgreement) generateServerKeyExchange(config *Config, cert *Certificate, clientHello *clientHelloMsg, hello *serverHelloMsg) (*serverKeyExchangeMsg, error) {
 	var curveID CurveID
 	for _, c := range clientHello.supportedCurves {
-<<<<<<< HEAD
-		if config.supportsCurve(c) && curveIdToCirclScheme(c) == nil {
-=======
-		if config.supportsCurve(c) {
->>>>>>> 035b9d2b
+		if config.supportsCurve(c) && curveIdToCirclScheme(c) == nil { // [uTLS] ported from cloudflare/go
 			curveID = c
 			break
 		}
