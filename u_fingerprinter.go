--- conflicted
+++ resolved
@@ -4,19 +4,7 @@
 
 package tls
 
-<<<<<<< HEAD
-import (
-	"errors"
-	"fmt"
-	"strings"
-
-	"golang.org/x/crypto/cryptobyte"
-)
-
-// Fingerprinter is a structs largely for holding options for the FingerprintClientHello func
-=======
 // Fingerprinter is a struct largely for holding options for the FingerprintClientHello func
->>>>>>> d73321bb
 type Fingerprinter struct {
 	// AllowBluntMimicry will ensure that unknown extensions are
 	// passed along into the resulting ClientHelloSpec as-is
@@ -64,246 +52,8 @@
 		clientHelloSpec.AlwaysAddPadding()
 	}
 
-<<<<<<< HEAD
-	for !extensions.Empty() {
-		var extension uint16
-		var extData cryptobyte.String
-		if !extensions.ReadUint16(&extension) ||
-			!extensions.ReadUint16LengthPrefixed(&extData) {
-			return nil, errors.New("unable to read extension data")
-		}
-
-		switch extension {
-		case extensionServerName:
-			// RFC 6066, Section 3
-			var nameList cryptobyte.String
-			if !extData.ReadUint16LengthPrefixed(&nameList) || nameList.Empty() {
-				return nil, errors.New("unable to read server name extension data")
-			}
-			var serverName string
-			for !nameList.Empty() {
-				var nameType uint8
-				var serverNameBytes cryptobyte.String
-				if !nameList.ReadUint8(&nameType) ||
-					!nameList.ReadUint16LengthPrefixed(&serverNameBytes) ||
-					serverNameBytes.Empty() {
-					return nil, errors.New("unable to read server name extension data")
-				}
-				if nameType != 0 {
-					continue
-				}
-				if len(serverName) != 0 {
-					return nil, errors.New("multiple names of the same name_type in server name extension are prohibited")
-				}
-				serverName = string(serverNameBytes)
-				if strings.HasSuffix(serverName, ".") {
-					return nil, errors.New("SNI value may not include a trailing dot")
-				}
-
-				clientHelloSpec.Extensions = append(clientHelloSpec.Extensions, &SNIExtension{})
-
-			}
-		case extensionNextProtoNeg:
-			// draft-agl-tls-nextprotoneg-04
-			clientHelloSpec.Extensions = append(clientHelloSpec.Extensions, &NPNExtension{})
-
-		case extensionStatusRequest:
-			// RFC 4366, Section 3.6
-			var statusType uint8
-			var ignored cryptobyte.String
-			if !extData.ReadUint8(&statusType) ||
-				!extData.ReadUint16LengthPrefixed(&ignored) ||
-				!extData.ReadUint16LengthPrefixed(&ignored) {
-				return nil, errors.New("unable to read status request extension data")
-			}
-
-			if statusType == statusTypeOCSP {
-				clientHelloSpec.Extensions = append(clientHelloSpec.Extensions, &StatusRequestExtension{})
-			} else {
-				return nil, errors.New("status request extension statusType is not statusTypeOCSP")
-			}
-
-		case extensionSupportedCurves:
-			// RFC 4492, sections 5.1.1 and RFC 8446, Section 4.2.7
-			var curvesBytes cryptobyte.String
-			if !extData.ReadUint16LengthPrefixed(&curvesBytes) || curvesBytes.Empty() {
-				return nil, errors.New("unable to read supported curves extension data")
-			}
-			curves := []CurveID{}
-			for !curvesBytes.Empty() {
-				var curve uint16
-				if !curvesBytes.ReadUint16(&curve) {
-					return nil, errors.New("unable to read supported curves extension data")
-				}
-				curves = append(curves, CurveID(unGREASEUint16(curve)))
-			}
-			clientHelloSpec.Extensions = append(clientHelloSpec.Extensions, &SupportedCurvesExtension{curves})
-
-		case extensionSupportedPoints:
-			// RFC 4492, Section 5.1.2
-			supportedPoints := []uint8{}
-			if !readUint8LengthPrefixed(&extData, &supportedPoints) ||
-				len(supportedPoints) == 0 {
-				return nil, errors.New("unable to read supported points extension data")
-			}
-			clientHelloSpec.Extensions = append(clientHelloSpec.Extensions, &SupportedPointsExtension{supportedPoints})
-
-		case extensionSessionTicket:
-			// RFC 5077, Section 3.2
-			clientHelloSpec.Extensions = append(clientHelloSpec.Extensions, &SessionTicketExtension{})
-
-		case extensionSignatureAlgorithms:
-			// RFC 5246, Section 7.4.1.4.1
-			var sigAndAlgs cryptobyte.String
-			if !extData.ReadUint16LengthPrefixed(&sigAndAlgs) || sigAndAlgs.Empty() {
-				return nil, errors.New("unable to read signature algorithms extension data")
-			}
-			supportedSignatureAlgorithms := []SignatureScheme{}
-			for !sigAndAlgs.Empty() {
-				var sigAndAlg uint16
-				if !sigAndAlgs.ReadUint16(&sigAndAlg) {
-					return nil, errors.New("unable to read signature algorithms extension data")
-				}
-				supportedSignatureAlgorithms = append(
-					supportedSignatureAlgorithms, SignatureScheme(sigAndAlg))
-			}
-			clientHelloSpec.Extensions = append(clientHelloSpec.Extensions, &SignatureAlgorithmsExtension{supportedSignatureAlgorithms})
-
-		case extensionSignatureAlgorithmsCert:
-			// RFC 8446, Section 4.2.3
-			if f.AllowBluntMimicry {
-				clientHelloSpec.Extensions = append(clientHelloSpec.Extensions, &GenericExtension{extension, extData})
-			} else {
-				return nil, errors.New("unsupported extension SignatureAlgorithmsCert")
-			}
-
-		case extensionRenegotiationInfo:
-			// RFC 5746, Section 3.2
-			clientHelloSpec.Extensions = append(clientHelloSpec.Extensions, &RenegotiationInfoExtension{RenegotiateOnceAsClient})
-
-		case extensionALPN:
-			// RFC 7301, Section 3.1
-			var protoList cryptobyte.String
-			if !extData.ReadUint16LengthPrefixed(&protoList) || protoList.Empty() {
-				return nil, errors.New("unable to read ALPN extension data")
-			}
-			alpnProtocols := []string{}
-			for !protoList.Empty() {
-				var proto cryptobyte.String
-				if !protoList.ReadUint8LengthPrefixed(&proto) || proto.Empty() {
-					return nil, errors.New("unable to read ALPN extension data")
-				}
-				alpnProtocols = append(alpnProtocols, string(proto))
-
-			}
-			clientHelloSpec.Extensions = append(clientHelloSpec.Extensions, &ALPNExtension{alpnProtocols})
-
-		case extensionSCT:
-			// RFC 6962, Section 3.3.1
-			clientHelloSpec.Extensions = append(clientHelloSpec.Extensions, &SCTExtension{})
-
-		case extensionSupportedVersions:
-			// RFC 8446, Section 4.2.1
-			var versList cryptobyte.String
-			if !extData.ReadUint8LengthPrefixed(&versList) || versList.Empty() {
-				return nil, errors.New("unable to read supported versions extension data")
-			}
-			supportedVersions := []uint16{}
-			for !versList.Empty() {
-				var vers uint16
-				if !versList.ReadUint16(&vers) {
-					return nil, errors.New("unable to read supported versions extension data")
-				}
-				supportedVersions = append(supportedVersions, unGREASEUint16(vers))
-			}
-			clientHelloSpec.Extensions = append(clientHelloSpec.Extensions, &SupportedVersionsExtension{supportedVersions})
-			// If SupportedVersionsExtension is present, use that instead of record+handshake versions
-			clientHelloSpec.TLSVersMin = 0
-			clientHelloSpec.TLSVersMax = 0
-
-		case extensionKeyShare:
-			// RFC 8446, Section 4.2.8
-			var clientShares cryptobyte.String
-			if !extData.ReadUint16LengthPrefixed(&clientShares) {
-				return nil, errors.New("unable to read key share extension data")
-			}
-			keyShares := []KeyShare{}
-			for !clientShares.Empty() {
-				var ks KeyShare
-				var group uint16
-				if !clientShares.ReadUint16(&group) ||
-					!readUint16LengthPrefixed(&clientShares, &ks.Data) ||
-					len(ks.Data) == 0 {
-					return nil, errors.New("unable to read key share extension data")
-				}
-				ks.Group = CurveID(unGREASEUint16(group))
-				// if not GREASE, key share data will be discarded as it should
-				// be generated per connection
-				if ks.Group != GREASE_PLACEHOLDER {
-					ks.Data = nil
-				}
-				keyShares = append(keyShares, ks)
-			}
-			clientHelloSpec.Extensions = append(clientHelloSpec.Extensions, &KeyShareExtension{keyShares})
-
-		case extensionPSKModes:
-			// RFC 8446, Section 4.2.9
-			// TODO: PSK Modes have their own form of GREASE-ing which is not currently implemented
-			// the current functionality will NOT re-GREASE/re-randomize these values when using a fingerprinted spec
-			// https://github.com/refraction-networking/utls/pull/58#discussion_r522354105
-			// https://tools.ietf.org/html/draft-ietf-tls-grease-01#section-2
-			pskModes := []uint8{}
-			if !readUint8LengthPrefixed(&extData, &pskModes) {
-				return nil, errors.New("unable to read PSK extension data")
-			}
-			clientHelloSpec.Extensions = append(clientHelloSpec.Extensions, &PSKKeyExchangeModesExtension{pskModes})
-
-		case utlsExtensionExtendedMasterSecret:
-			// https://tools.ietf.org/html/rfc7627
-			clientHelloSpec.Extensions = append(clientHelloSpec.Extensions, &UtlsExtendedMasterSecretExtension{})
-
-		case utlsExtensionPadding:
-			clientHelloSpec.Extensions = append(clientHelloSpec.Extensions, &UtlsPaddingExtension{GetPaddingLen: BoringPaddingStyle})
-
-		case fakeExtensionChannelID, extensionCompressCertificate, fakeRecordSizeLimit:
-			clientHelloSpec.Extensions = append(clientHelloSpec.Extensions, &GenericExtension{extension, extData})
-
-		case extensionPreSharedKey:
-			// RFC 8446, Section 4.2.11
-			if f.KeepPSK {
-				clientHelloSpec.Extensions = append(clientHelloSpec.Extensions, &GenericExtension{extension, extData})
-			} else {
-				return nil, errors.New("unsupported extension PreSharedKey")
-			}
-
-		case extensionCookie:
-			// RFC 8446, Section 4.2.2
-			if f.AllowBluntMimicry {
-				clientHelloSpec.Extensions = append(clientHelloSpec.Extensions, &GenericExtension{extension, extData})
-			} else {
-				return nil, errors.New("unsupported extension Cookie")
-			}
-
-		case extensionEarlyData:
-			// RFC 8446, Section 4.2.10
-			if f.AllowBluntMimicry {
-				clientHelloSpec.Extensions = append(clientHelloSpec.Extensions, &GenericExtension{extension, extData})
-			} else {
-				return nil, errors.New("unsupported extension EarlyData")
-			}
-
-		default:
-			if isGREASEUint16(extension) {
-				clientHelloSpec.Extensions = append(clientHelloSpec.Extensions, &UtlsGREASEExtension{unGREASEUint16(extension), extData})
-			} else if f.AllowBluntMimicry {
-				clientHelloSpec.Extensions = append(clientHelloSpec.Extensions, &GenericExtension{extension, extData})
-			} else {
-				return nil, fmt.Errorf("unsupported extension %#x", extension)
-			}
-=======
 	return clientHelloSpec, nil
 }
->>>>>>> d73321bb
 
 // UnmarshalJSONClientHello returns a ClientHelloSpec which is based on the
 // ClientHello JSON bytes that is passed in as the json argument.
