// Copyright 2018 The Go Authors. All rights reserved.
// Use of this source code is governed by a BSD-style
// license that can be found in the LICENSE file.

package tls

import (
	"bytes"
	"context"
	"crypto"
	"crypto/hmac"
	"crypto/rsa"
	"errors"
	"fmt"
	"hash"
	"sync/atomic"
	"time"
)

type clientHandshakeStateTLS13 struct {
	c           *Conn
	ctx         context.Context
	serverHello *serverHelloMsg
	hello       *clientHelloMsg
	ecdheParams ecdheParameters

	session     *ClientSessionState
	earlySecret []byte
	binderKey   []byte

	certReq       *certificateRequestMsgTLS13
	usingPSK      bool
	sentDummyCCS  bool
	suite         *cipherSuiteTLS13
	transcript    hash.Hash
	masterSecret  []byte
	trafficSecret []byte // client_application_traffic_secret_0

	uconn *UConn // [uTLS]
}

// handshake requires hs.c, hs.hello, hs.serverHello, hs.ecdheParams, and,
// optionally, hs.session, hs.earlySecret and hs.binderKey to be set.
func (hs *clientHandshakeStateTLS13) handshake() error {
	c := hs.c

	if needFIPS() {
		return errors.New("tls: internal error: TLS 1.3 reached in FIPS mode")
	}

	// The server must not select TLS 1.3 in a renegotiation. See RFC 8446,
	// sections 4.1.2 and 4.1.3.
	if c.handshakes > 0 {
		c.sendAlert(alertProtocolVersion)
		return errors.New("tls: server selected TLS 1.3 in a renegotiation")
	}

	// Consistency check on the presence of a keyShare and its parameters.
	if hs.ecdheParams == nil || len(hs.hello.keyShares) < 1 { // [uTLS]
		// keyshares "< 1" instead of "!= 1", as uTLS may send multiple
		return c.sendAlert(alertInternalError)
	}

	if err := hs.checkServerHelloOrHRR(); err != nil {
		return err
	}

	hs.transcript = hs.suite.hash.New()

	if err := transcriptMsg(hs.hello, hs.transcript); err != nil {
		return err
	}

	if bytes.Equal(hs.serverHello.random, helloRetryRequestRandom) {
		if err := hs.sendDummyChangeCipherSpec(); err != nil {
			return err
		}
		if err := hs.processHelloRetryRequest(); err != nil {
			return err
		}
	}

	if err := transcriptMsg(hs.serverHello, hs.transcript); err != nil {
		return err
	}

	c.buffering = true
	if err := hs.processServerHello(); err != nil {
		return err
	}
	if err := hs.sendDummyChangeCipherSpec(); err != nil {
		return err
	}
	if err := hs.establishHandshakeKeys(); err != nil {
		return err
	}
	if err := hs.readServerParameters(); err != nil {
		return err
	}
	if err := hs.readServerCertificate(); err != nil {
		return err
	}
	if err := hs.readServerFinished(); err != nil {
		return err
	}
	// [UTLS SECTION START]
	if err := hs.serverFinishedReceived(); err != nil {
		return err
	}
	// [UTLS SECTION END]
	if err := hs.sendClientCertificate(); err != nil {
		return err
	}
	if err := hs.sendClientFinished(); err != nil {
		return err
	}
	if _, err := c.flush(); err != nil {
		return err
	}

	atomic.StoreUint32(&c.handshakeStatus, 1)

	return nil
}

// checkServerHelloOrHRR does validity checks that apply to both ServerHello and
// HelloRetryRequest messages. It sets hs.suite.
func (hs *clientHandshakeStateTLS13) checkServerHelloOrHRR() error {
	c := hs.c

	if hs.serverHello.supportedVersion == 0 {
		c.sendAlert(alertMissingExtension)
		return errors.New("tls: server selected TLS 1.3 using the legacy version field")
	}

	if hs.serverHello.supportedVersion != VersionTLS13 {
		c.sendAlert(alertIllegalParameter)
		return errors.New("tls: server selected an invalid version after a HelloRetryRequest")
	}

	if hs.serverHello.vers != VersionTLS12 {
		c.sendAlert(alertIllegalParameter)
		return errors.New("tls: server sent an incorrect legacy version")
	}

	if hs.serverHello.ocspStapling ||
		hs.serverHello.ticketSupported ||
		hs.serverHello.secureRenegotiationSupported ||
		len(hs.serverHello.secureRenegotiation) != 0 ||
		len(hs.serverHello.alpnProtocol) != 0 ||
		len(hs.serverHello.scts) != 0 {
		c.sendAlert(alertUnsupportedExtension)
		return errors.New("tls: server sent a ServerHello extension forbidden in TLS 1.3")
	}

	if !bytes.Equal(hs.hello.sessionId, hs.serverHello.sessionId) {
		c.sendAlert(alertIllegalParameter)
		return errors.New("tls: server did not echo the legacy session ID")
	}

	if hs.serverHello.compressionMethod != compressionNone {
		c.sendAlert(alertIllegalParameter)
		return errors.New("tls: server selected unsupported compression format")
	}

	selectedSuite := mutualCipherSuiteTLS13(hs.hello.cipherSuites, hs.serverHello.cipherSuite)
	if hs.suite != nil && selectedSuite != hs.suite {
		c.sendAlert(alertIllegalParameter)
		return errors.New("tls: server changed cipher suite after a HelloRetryRequest")
	}
	if selectedSuite == nil {
		c.sendAlert(alertIllegalParameter)
		return errors.New("tls: server chose an unconfigured cipher suite")
	}
	hs.suite = selectedSuite
	c.cipherSuite = hs.suite.id

	return nil
}

// sendDummyChangeCipherSpec sends a ChangeCipherSpec record for compatibility
// with middleboxes that didn't implement TLS correctly. See RFC 8446, Appendix D.4.
func (hs *clientHandshakeStateTLS13) sendDummyChangeCipherSpec() error {
	if hs.sentDummyCCS {
		return nil
	}
	hs.sentDummyCCS = true

	return hs.c.writeChangeCipherRecord()
}

// processHelloRetryRequest handles the HRR in hs.serverHello, modifies and
// resends hs.hello, and reads the new ServerHello into hs.serverHello.
func (hs *clientHandshakeStateTLS13) processHelloRetryRequest() error {
	c := hs.c

	// The first ClientHello gets double-hashed into the transcript upon a
	// HelloRetryRequest. (The idea is that the server might offload transcript
	// storage to the client in the cookie.) See RFC 8446, Section 4.4.1.
	chHash := hs.transcript.Sum(nil)
	hs.transcript.Reset()
	hs.transcript.Write([]byte{typeMessageHash, 0, 0, uint8(len(chHash))})
	hs.transcript.Write(chHash)
<<<<<<< HEAD
	hs.transcript.Write(hs.serverHello.marshal())

	// The only HelloRetryRequest extensions we support are key_share and
	// cookie, and clients must abort the handshake if the HRR would not result
	// in any change in the ClientHello.
	if hs.serverHello.selectedGroup == 0 && hs.serverHello.cookie == nil {
		c.sendAlert(alertIllegalParameter)
		return errors.New("tls: server sent an unnecessary HelloRetryRequest message")
	}

	if hs.serverHello.cookie != nil {
		hs.hello.cookie = hs.serverHello.cookie
	}

	if hs.serverHello.serverShare.group != 0 {
		c.sendAlert(alertDecodeError)
		return errors.New("tls: received malformed key_share extension")
	}

=======
	if err := transcriptMsg(hs.serverHello, hs.transcript); err != nil {
		return err
	}

	// The only HelloRetryRequest extensions we support are key_share and
	// cookie, and clients must abort the handshake if the HRR would not result
	// in any change in the ClientHello.
	if hs.serverHello.selectedGroup == 0 && hs.serverHello.cookie == nil {
		c.sendAlert(alertIllegalParameter)
		return errors.New("tls: server sent an unnecessary HelloRetryRequest message")
	}

	if hs.serverHello.cookie != nil {
		hs.hello.cookie = hs.serverHello.cookie
	}

	if hs.serverHello.serverShare.group != 0 {
		c.sendAlert(alertDecodeError)
		return errors.New("tls: received malformed key_share extension")
	}

>>>>>>> 85d7377a
	// If the server sent a key_share extension selecting a group, ensure it's
	// a group we advertised but did not send a key share for, and send a key
	// share for it this time.
	if curveID := hs.serverHello.selectedGroup; curveID != 0 {
		curveOK := false
		for _, id := range hs.hello.supportedCurves {
			if id == curveID {
				curveOK = true
				break
			}
		}
		if !curveOK {
			c.sendAlert(alertIllegalParameter)
			return errors.New("tls: server selected unsupported group")
		}
		if hs.ecdheParams.CurveID() == curveID {
			c.sendAlert(alertIllegalParameter)
			return errors.New("tls: server sent an unnecessary HelloRetryRequest key_share")
		}
		if _, ok := curveForCurveID(curveID); curveID != X25519 && !ok {
			c.sendAlert(alertInternalError)
			return errors.New("tls: CurvePreferences includes unsupported curve")
		}
		params, err := generateECDHEParameters(c.config.rand(), curveID)
		if err != nil {
			c.sendAlert(alertInternalError)
			return err
		}
		hs.ecdheParams = params
		hs.hello.keyShares = []keyShare{{group: curveID, data: params.PublicKey()}}
	}

	hs.hello.raw = nil
	if len(hs.hello.pskIdentities) > 0 {
		pskSuite := cipherSuiteTLS13ByID(hs.session.cipherSuite)
		if pskSuite == nil {
			return c.sendAlert(alertInternalError)
		}
		if pskSuite.hash == hs.suite.hash {
			// Update binders and obfuscated_ticket_age.
			ticketAge := uint32(c.config.time().Sub(hs.session.receivedAt) / time.Millisecond)
			hs.hello.pskIdentities[0].obfuscatedTicketAge = ticketAge + hs.session.ageAdd

			transcript := hs.suite.hash.New()
			transcript.Write([]byte{typeMessageHash, 0, 0, uint8(len(chHash))})
			transcript.Write(chHash)
			if err := transcriptMsg(hs.serverHello, hs.transcript); err != nil {
				return err
			}
			helloBytes, err := hs.hello.marshalWithoutBinders()
			if err != nil {
				return err
			}
			transcript.Write(helloBytes)
			pskBinders := [][]byte{hs.suite.finishedHash(hs.binderKey, transcript)}
			if err := hs.hello.updateBinders(pskBinders); err != nil {
				return err
			}
		} else {
			// Server selected a cipher suite incompatible with the PSK.
			hs.hello.pskIdentities = nil
			hs.hello.pskBinders = nil
		}
	}

<<<<<<< HEAD
	// [uTLS SECTION BEGINS]
	// crypto/tls code above this point had changed crypto/tls structures in accordance with HRR, and is about
	// to call default marshaller.
	// Instead, we fill uTLS-specific structs and call uTLS marshaller.
	// Only extensionCookie, extensionPreSharedKey, extensionKeyShare, extensionEarlyData, extensionSupportedVersions,
	// and utlsExtensionPadding are supposed to change
	if hs.uconn != nil {
		if hs.uconn.ClientHelloID != HelloGolang {
			if len(hs.hello.pskIdentities) > 0 {
				// TODO: wait for someone who cares about PSK to implement
				return errors.New("uTLS does not support reprocessing of PSK key triggered by HelloRetryRequest")
			}

			keyShareExtFound := false
			for _, ext := range hs.uconn.Extensions {
				// new ks seems to be generated either way
				if ks, ok := ext.(*KeyShareExtension); ok {
					ks.KeyShares = keyShares(hs.hello.keyShares).ToPublic()
					keyShareExtFound = true
				}
			}
			if !keyShareExtFound {
				return errors.New("uTLS: received HelloRetryRequest, but keyshare not found among client's " +
					"uconn.Extensions")
			}

			if len(hs.serverHello.cookie) > 0 {
				// serverHello specified a cookie, let's echo it
				cookieFound := false
				for _, ext := range hs.uconn.Extensions {
					if ks, ok := ext.(*CookieExtension); ok {
						ks.Cookie = hs.serverHello.cookie
						cookieFound = true
					}
				}

				if !cookieFound {
					// pick a random index where to add cookieExtension
					// -2 instead of -1 is a lazy way to ensure that PSK is still a last extension
					p, err := newPRNG()
					if err != nil {
						return err
					}
					cookieIndex := p.Intn(len(hs.uconn.Extensions) - 2)
					if cookieIndex >= len(hs.uconn.Extensions) {
						// this check is for empty hs.uconn.Extensions
						return fmt.Errorf("cookieIndex >= len(hs.uconn.Extensions): %v >= %v",
							cookieIndex, len(hs.uconn.Extensions))
					}
					hs.uconn.Extensions = append(hs.uconn.Extensions[:cookieIndex],
						append([]TLSExtension{&CookieExtension{Cookie: hs.serverHello.cookie}},
							hs.uconn.Extensions[cookieIndex:]...)...)
				}
			}
			if err := hs.uconn.MarshalClientHello(); err != nil {
				return err
			}
			hs.hello.raw = hs.uconn.HandshakeState.Hello.Raw
		}
	}
	// [uTLS SECTION ENDS]

	hs.transcript.Write(hs.hello.marshal())
	if _, err := c.writeRecord(recordTypeHandshake, hs.hello.marshal()); err != nil {
=======
	if _, err := hs.c.writeHandshakeRecord(hs.hello, hs.transcript); err != nil {
>>>>>>> 85d7377a
		return err
	}

	// serverHelloMsg is not included in the transcript
	msg, err := c.readHandshake(nil)
	if err != nil {
		return err
	}

	serverHello, ok := msg.(*serverHelloMsg)
	if !ok {
		c.sendAlert(alertUnexpectedMessage)
		return unexpectedMessageError(serverHello, msg)
	}
	hs.serverHello = serverHello

	if err := hs.checkServerHelloOrHRR(); err != nil {
		return err
	}

	return nil
}

func (hs *clientHandshakeStateTLS13) processServerHello() error {
	c := hs.c

	if bytes.Equal(hs.serverHello.random, helloRetryRequestRandom) {
		c.sendAlert(alertUnexpectedMessage)
		return errors.New("tls: server sent two HelloRetryRequest messages")
	}

	if len(hs.serverHello.cookie) != 0 {
		c.sendAlert(alertUnsupportedExtension)
		return errors.New("tls: server sent a cookie in a normal ServerHello")
	}

	if hs.serverHello.selectedGroup != 0 {
		c.sendAlert(alertDecodeError)
		return errors.New("tls: malformed key_share extension")
	}

	if hs.serverHello.serverShare.group == 0 {
		c.sendAlert(alertIllegalParameter)
		return errors.New("tls: server did not send a key share")
	}
	if hs.serverHello.serverShare.group != hs.ecdheParams.CurveID() {
		c.sendAlert(alertIllegalParameter)
		return errors.New("tls: server selected unsupported group")
	}

	if !hs.serverHello.selectedIdentityPresent {
		return nil
	}

	if int(hs.serverHello.selectedIdentity) >= len(hs.hello.pskIdentities) {
		c.sendAlert(alertIllegalParameter)
		return errors.New("tls: server selected an invalid PSK")
	}

	if len(hs.hello.pskIdentities) != 1 || hs.session == nil {
		return c.sendAlert(alertInternalError)
	}
	pskSuite := cipherSuiteTLS13ByID(hs.session.cipherSuite)
	if pskSuite == nil {
		return c.sendAlert(alertInternalError)
	}
	if pskSuite.hash != hs.suite.hash {
		c.sendAlert(alertIllegalParameter)
		return errors.New("tls: server selected an invalid PSK and cipher suite pair")
	}

	hs.usingPSK = true
	c.didResume = true
	c.peerCertificates = hs.session.serverCertificates
	c.verifiedChains = hs.session.verifiedChains
	c.ocspResponse = hs.session.ocspResponse
	c.scts = hs.session.scts
	return nil
}

func (hs *clientHandshakeStateTLS13) establishHandshakeKeys() error {
	c := hs.c

	sharedKey := hs.ecdheParams.SharedKey(hs.serverHello.serverShare.data)
	if sharedKey == nil {
		c.sendAlert(alertIllegalParameter)
		return errors.New("tls: invalid server key share")
	}

	earlySecret := hs.earlySecret
	if !hs.usingPSK {
		earlySecret = hs.suite.extract(nil, nil)
	}

	handshakeSecret := hs.suite.extract(sharedKey,
		hs.suite.deriveSecret(earlySecret, "derived", nil))

	clientSecret := hs.suite.deriveSecret(handshakeSecret,
		clientHandshakeTrafficLabel, hs.transcript)
	c.out.setTrafficSecret(hs.suite, clientSecret)
	serverSecret := hs.suite.deriveSecret(handshakeSecret,
		serverHandshakeTrafficLabel, hs.transcript)
	c.in.setTrafficSecret(hs.suite, serverSecret)

	err := c.config.writeKeyLog(keyLogLabelClientHandshake, hs.hello.random, clientSecret)
	if err != nil {
		c.sendAlert(alertInternalError)
		return err
	}
	err = c.config.writeKeyLog(keyLogLabelServerHandshake, hs.hello.random, serverSecret)
	if err != nil {
		c.sendAlert(alertInternalError)
		return err
	}

	hs.masterSecret = hs.suite.extract(nil,
		hs.suite.deriveSecret(handshakeSecret, "derived", nil))

	return nil
}

func (hs *clientHandshakeStateTLS13) readServerParameters() error {
	c := hs.c

	msg, err := c.readHandshake(hs.transcript)
	if err != nil {
		return err
	}

	encryptedExtensions, ok := msg.(*encryptedExtensionsMsg)
	if !ok {
		c.sendAlert(alertUnexpectedMessage)
		return unexpectedMessageError(encryptedExtensions, msg)
	}

	if err := checkALPN(hs.hello.alpnProtocols, encryptedExtensions.alpnProtocol); err != nil {
		c.sendAlert(alertUnsupportedExtension)
		return err
	}
	c.clientProtocol = encryptedExtensions.alpnProtocol

	// [UTLS SECTION STARTS]
	if hs.uconn != nil {
		err = hs.utlsReadServerParameters(encryptedExtensions)
		if err != nil {
			c.sendAlert(alertUnsupportedExtension)
			return err
		}
	}
	// [UTLS SECTION ENDS]
	return nil
}

func (hs *clientHandshakeStateTLS13) readServerCertificate() error {
	c := hs.c

	// Either a PSK or a certificate is always used, but not both.
	// See RFC 8446, Section 4.1.1.
	if hs.usingPSK {
		// Make sure the connection is still being verified whether or not this
		// is a resumption. Resumptions currently don't reverify certificates so
		// they don't call verifyServerCertificate. See Issue 31641.
		if c.config.VerifyConnection != nil {
			if err := c.config.VerifyConnection(c.connectionStateLocked()); err != nil {
				c.sendAlert(alertBadCertificate)
				return err
			}
		}
		return nil
	}

	msg, err := c.readHandshake(hs.transcript)
	if err != nil {
		return err
	}

	certReq, ok := msg.(*certificateRequestMsgTLS13)
	if ok {
		hs.certReq = certReq

		msg, err = c.readHandshake(hs.transcript)
		if err != nil {
			return err
		}
	}

	// [UTLS SECTION BEGINS]
	var skipWritingCertToTranscript bool = false
	if hs.uconn != nil {
		processedMsg, err := hs.utlsReadServerCertificate(msg)
		if err != nil {
			return err
		}
		if processedMsg != nil {
			skipWritingCertToTranscript = true
			msg = processedMsg // msg is now a processed-by-extension certificateMsg
		}
	}
	// [UTLS SECTION ENDS]

	certMsg, ok := msg.(*certificateMsgTLS13)
	if !ok {
		c.sendAlert(alertUnexpectedMessage)
		return unexpectedMessageError(certMsg, msg)
	}
	if len(certMsg.certificate.Certificate) == 0 {
		c.sendAlert(alertDecodeError)
		return errors.New("tls: received empty certificates message")
	}
<<<<<<< HEAD
	// [UTLS SECTION BEGINS]
	// Previously, this was simply 'hs.transcript.Write(certMsg.marshal())' (without the if).
	if !skipWritingCertToTranscript {
		hs.transcript.Write(certMsg.marshal())
	}
	// [UTLS SECTION ENDS]
=======
>>>>>>> 85d7377a

	c.scts = certMsg.certificate.SignedCertificateTimestamps
	c.ocspResponse = certMsg.certificate.OCSPStaple

	if err := c.verifyServerCertificate(certMsg.certificate.Certificate); err != nil {
		return err
	}

	// certificateVerifyMsg is included in the transcript, but not until
	// after we verify the handshake signature, since the state before
	// this message was sent is used.
	msg, err = c.readHandshake(nil)
	if err != nil {
		return err
	}

	certVerify, ok := msg.(*certificateVerifyMsg)
	if !ok {
		c.sendAlert(alertUnexpectedMessage)
		return unexpectedMessageError(certVerify, msg)
	}

	// See RFC 8446, Section 4.4.3.
	if !isSupportedSignatureAlgorithm(certVerify.signatureAlgorithm, supportedSignatureAlgorithms()) {
		c.sendAlert(alertIllegalParameter)
<<<<<<< HEAD
		return errors.New("tls: certificate used with invalid signature algorithm -- not implemented")
=======
		return errors.New("tls: certificate used with invalid signature algorithm")
>>>>>>> 85d7377a
	}
	sigType, sigHash, err := typeAndHashFromSignatureScheme(certVerify.signatureAlgorithm)
	if err != nil {
		return c.sendAlert(alertInternalError)
	}
	if sigType == signaturePKCS1v15 || sigHash == crypto.SHA1 {
		c.sendAlert(alertIllegalParameter)
<<<<<<< HEAD
		return errors.New("tls: certificate used with invalid signature algorithm -- obsolete")
=======
		return errors.New("tls: certificate used with invalid signature algorithm")
>>>>>>> 85d7377a
	}
	signed := signedMessage(sigHash, serverSignatureContext, hs.transcript)
	if err := verifyHandshakeSignature(sigType, c.peerCertificates[0].PublicKey,
		sigHash, signed, certVerify.signature); err != nil {
		c.sendAlert(alertDecryptError)
		return errors.New("tls: invalid signature by the server certificate: " + err.Error())
	}

	if err := transcriptMsg(certVerify, hs.transcript); err != nil {
		return err
	}

	return nil
}

func (hs *clientHandshakeStateTLS13) readServerFinished() error {
	c := hs.c

	// finishedMsg is included in the transcript, but not until after we
	// check the client version, since the state before this message was
	// sent is used during verification.
	msg, err := c.readHandshake(nil)
	if err != nil {
		return err
	}

	finished, ok := msg.(*finishedMsg)
	if !ok {
		c.sendAlert(alertUnexpectedMessage)
		return unexpectedMessageError(finished, msg)
	}

	expectedMAC := hs.suite.finishedHash(c.in.trafficSecret, hs.transcript)
	if !hmac.Equal(expectedMAC, finished.verifyData) {
		c.sendAlert(alertDecryptError)
		return errors.New("tls: invalid server finished hash")
	}

	if err := transcriptMsg(finished, hs.transcript); err != nil {
		return err
	}

	// Derive secrets that take context through the server Finished.

	hs.trafficSecret = hs.suite.deriveSecret(hs.masterSecret,
		clientApplicationTrafficLabel, hs.transcript)
	serverSecret := hs.suite.deriveSecret(hs.masterSecret,
		serverApplicationTrafficLabel, hs.transcript)
	c.in.setTrafficSecret(hs.suite, serverSecret)

	err = c.config.writeKeyLog(keyLogLabelClientTraffic, hs.hello.random, hs.trafficSecret)
	if err != nil {
		c.sendAlert(alertInternalError)
		return err
	}
	err = c.config.writeKeyLog(keyLogLabelServerTraffic, hs.hello.random, serverSecret)
	if err != nil {
		c.sendAlert(alertInternalError)
		return err
	}

	c.ekm = hs.suite.exportKeyingMaterial(hs.masterSecret, hs.transcript)

	return nil
}

func (hs *clientHandshakeStateTLS13) sendClientCertificate() error {
	c := hs.c

	if hs.certReq == nil {
		return nil
	}

	cert, err := c.getClientCertificate(&CertificateRequestInfo{
		AcceptableCAs:    hs.certReq.certificateAuthorities,
		SignatureSchemes: hs.certReq.supportedSignatureAlgorithms,
		Version:          c.vers,
		ctx:              hs.ctx,
	})
	if err != nil {
		return err
	}

	certMsg := new(certificateMsgTLS13)

	certMsg.certificate = *cert
	certMsg.scts = hs.certReq.scts && len(cert.SignedCertificateTimestamps) > 0
	certMsg.ocspStapling = hs.certReq.ocspStapling && len(cert.OCSPStaple) > 0

	if _, err := hs.c.writeHandshakeRecord(certMsg, hs.transcript); err != nil {
		return err
	}

	// If we sent an empty certificate message, skip the CertificateVerify.
	if len(cert.Certificate) == 0 {
		return nil
	}

	certVerifyMsg := new(certificateVerifyMsg)
	certVerifyMsg.hasSignatureAlgorithm = true

	certVerifyMsg.signatureAlgorithm, err = selectSignatureScheme(c.vers, cert, hs.certReq.supportedSignatureAlgorithms)
	if err != nil {
		// getClientCertificate returned a certificate incompatible with the
		// CertificateRequestInfo supported signature algorithms.
		c.sendAlert(alertHandshakeFailure)
		return err
	}

	sigType, sigHash, err := typeAndHashFromSignatureScheme(certVerifyMsg.signatureAlgorithm)
	if err != nil {
		return c.sendAlert(alertInternalError)
	}

	signed := signedMessage(sigHash, clientSignatureContext, hs.transcript)
	signOpts := crypto.SignerOpts(sigHash)
	if sigType == signatureRSAPSS {
		signOpts = &rsa.PSSOptions{SaltLength: rsa.PSSSaltLengthEqualsHash, Hash: sigHash}
	}
	sig, err := cert.PrivateKey.(crypto.Signer).Sign(c.config.rand(), signed, signOpts)
	if err != nil {
		c.sendAlert(alertInternalError)
		return errors.New("tls: failed to sign handshake: " + err.Error())
	}
	certVerifyMsg.signature = sig

	if _, err := hs.c.writeHandshakeRecord(certVerifyMsg, hs.transcript); err != nil {
		return err
	}

	return nil
}

func (hs *clientHandshakeStateTLS13) sendClientFinished() error {
	c := hs.c

	finished := &finishedMsg{
		verifyData: hs.suite.finishedHash(c.out.trafficSecret, hs.transcript),
	}

	if _, err := hs.c.writeHandshakeRecord(finished, hs.transcript); err != nil {
		return err
	}

	c.out.setTrafficSecret(hs.suite, hs.trafficSecret)

	if !c.config.SessionTicketsDisabled && c.config.ClientSessionCache != nil {
		c.resumptionSecret = hs.suite.deriveSecret(hs.masterSecret,
			resumptionLabel, hs.transcript)
	}

	return nil
}

func (c *Conn) handleNewSessionTicket(msg *newSessionTicketMsgTLS13) error {
	if !c.isClient {
		c.sendAlert(alertUnexpectedMessage)
		return errors.New("tls: received new session ticket from a client")
	}

	if c.config.SessionTicketsDisabled || c.config.ClientSessionCache == nil {
		return nil
	}

	// See RFC 8446, Section 4.6.1.
	if msg.lifetime == 0 {
		return nil
	}
	lifetime := time.Duration(msg.lifetime) * time.Second
	if lifetime > maxSessionTicketLifetime {
		c.sendAlert(alertIllegalParameter)
		return errors.New("tls: received a session ticket with invalid lifetime")
	}

	cipherSuite := cipherSuiteTLS13ByID(c.cipherSuite)
	if cipherSuite == nil || c.resumptionSecret == nil {
		return c.sendAlert(alertInternalError)
	}

	// Save the resumption_master_secret and nonce instead of deriving the PSK
	// to do the least amount of work on NewSessionTicket messages before we
	// know if the ticket will be used. Forward secrecy of resumed connections
	// is guaranteed by the requirement for pskModeDHE.
	session := &ClientSessionState{
		sessionTicket:      msg.label,
		vers:               c.vers,
		cipherSuite:        c.cipherSuite,
		masterSecret:       c.resumptionSecret,
		serverCertificates: c.peerCertificates,
		verifiedChains:     c.verifiedChains,
		receivedAt:         c.config.time(),
		nonce:              msg.nonce,
		useBy:              c.config.time().Add(lifetime),
		ageAdd:             msg.ageAdd,
		ocspResponse:       c.ocspResponse,
		scts:               c.scts,
	}

	cacheKey := clientSessionCacheKey(c.conn.RemoteAddr(), c.config)
	c.config.ClientSessionCache.Put(cacheKey, session)

	return nil
}<|MERGE_RESOLUTION|>--- conflicted
+++ resolved
@@ -201,8 +201,9 @@
 	hs.transcript.Reset()
 	hs.transcript.Write([]byte{typeMessageHash, 0, 0, uint8(len(chHash))})
 	hs.transcript.Write(chHash)
-<<<<<<< HEAD
-	hs.transcript.Write(hs.serverHello.marshal())
+	if err := transcriptMsg(hs.serverHello, hs.transcript); err != nil {
+		return err
+	}
 
 	// The only HelloRetryRequest extensions we support are key_share and
 	// cookie, and clients must abort the handshake if the HRR would not result
@@ -216,16 +217,6 @@
 		hs.hello.cookie = hs.serverHello.cookie
 	}
 
-	if hs.serverHello.serverShare.group != 0 {
-		c.sendAlert(alertDecodeError)
-		return errors.New("tls: received malformed key_share extension")
-	}
-
-=======
-	if err := transcriptMsg(hs.serverHello, hs.transcript); err != nil {
-		return err
-	}
-
 	// The only HelloRetryRequest extensions we support are key_share and
 	// cookie, and clients must abort the handshake if the HRR would not result
 	// in any change in the ClientHello.
@@ -243,7 +234,6 @@
 		return errors.New("tls: received malformed key_share extension")
 	}
 
->>>>>>> 85d7377a
 	// If the server sent a key_share extension selecting a group, ensure it's
 	// a group we advertised but did not send a key share for, and send a key
 	// share for it this time.
@@ -309,7 +299,6 @@
 		}
 	}
 
-<<<<<<< HEAD
 	// [uTLS SECTION BEGINS]
 	// crypto/tls code above this point had changed crypto/tls structures in accordance with HRR, and is about
 	// to call default marshaller.
@@ -372,11 +361,7 @@
 	}
 	// [uTLS SECTION ENDS]
 
-	hs.transcript.Write(hs.hello.marshal())
-	if _, err := c.writeRecord(recordTypeHandshake, hs.hello.marshal()); err != nil {
-=======
 	if _, err := hs.c.writeHandshakeRecord(hs.hello, hs.transcript); err != nil {
->>>>>>> 85d7377a
 		return err
 	}
 
@@ -586,15 +571,12 @@
 		c.sendAlert(alertDecodeError)
 		return errors.New("tls: received empty certificates message")
 	}
-<<<<<<< HEAD
 	// [UTLS SECTION BEGINS]
 	// Previously, this was simply 'hs.transcript.Write(certMsg.marshal())' (without the if).
 	if !skipWritingCertToTranscript {
 		hs.transcript.Write(certMsg.marshal())
 	}
 	// [UTLS SECTION ENDS]
-=======
->>>>>>> 85d7377a
 
 	c.scts = certMsg.certificate.SignedCertificateTimestamps
 	c.ocspResponse = certMsg.certificate.OCSPStaple
@@ -620,11 +602,7 @@
 	// See RFC 8446, Section 4.4.3.
 	if !isSupportedSignatureAlgorithm(certVerify.signatureAlgorithm, supportedSignatureAlgorithms()) {
 		c.sendAlert(alertIllegalParameter)
-<<<<<<< HEAD
-		return errors.New("tls: certificate used with invalid signature algorithm -- not implemented")
-=======
 		return errors.New("tls: certificate used with invalid signature algorithm")
->>>>>>> 85d7377a
 	}
 	sigType, sigHash, err := typeAndHashFromSignatureScheme(certVerify.signatureAlgorithm)
 	if err != nil {
@@ -632,11 +610,7 @@
 	}
 	if sigType == signaturePKCS1v15 || sigHash == crypto.SHA1 {
 		c.sendAlert(alertIllegalParameter)
-<<<<<<< HEAD
-		return errors.New("tls: certificate used with invalid signature algorithm -- obsolete")
-=======
 		return errors.New("tls: certificate used with invalid signature algorithm")
->>>>>>> 85d7377a
 	}
 	signed := signedMessage(sigHash, serverSignatureContext, hs.transcript)
 	if err := verifyHandshakeSignature(sigType, c.peerCertificates[0].PublicKey,
