// Copyright 2018 The Go Authors. All rights reserved.
// Use of this source code is governed by a BSD-style
// license that can be found in the LICENSE file.

package tls

import (
	"bytes"
	"context"
	"crypto"
	"crypto/hmac"
	"crypto/rsa"
	"encoding/binary"
	"errors"
	"hash"
	"io"
	"sync/atomic"
	"time"
)

// maxClientPSKIdentities is the number of client PSK identities the server will
// attempt to validate. It will ignore the rest not to let cheap ClientHello
// messages cause too much work in session ticket decryption attempts.
const maxClientPSKIdentities = 5

type serverHandshakeStateTLS13 struct {
	c               *Conn
	ctx             context.Context
	clientHello     *clientHelloMsg
	hello           *serverHelloMsg
	sentDummyCCS    bool
	usingPSK        bool
	suite           *cipherSuiteTLS13
	cert            *Certificate
	sigAlg          SignatureScheme
	earlySecret     []byte
	sharedKey       []byte
	handshakeSecret []byte
	masterSecret    []byte
	trafficSecret   []byte // client_application_traffic_secret_0
	transcript      hash.Hash
	clientFinished  []byte
}

func (hs *serverHandshakeStateTLS13) handshake() error {
	c := hs.c

	if needFIPS() {
		return errors.New("tls: internal error: TLS 1.3 reached in FIPS mode")
	}

	// For an overview of the TLS 1.3 handshake, see RFC 8446, Section 2.
	if err := hs.processClientHello(); err != nil {
		return err
	}
	if err := hs.checkForResumption(); err != nil {
		return err
	}
	if err := hs.pickCertificate(); err != nil {
		return err
	}
	c.buffering = true
	if err := hs.sendServerParameters(); err != nil {
		return err
	}
	if err := hs.sendServerCertificate(); err != nil {
		return err
	}
	if err := hs.sendServerFinished(); err != nil {
		return err
	}
	// Note that at this point we could start sending application data without
	// waiting for the client's second flight, but the application might not
	// expect the lack of replay protection of the ClientHello parameters.
	if _, err := c.flush(); err != nil {
		return err
	}
	if err := hs.readClientCertificate(); err != nil {
		return err
	}
	if err := hs.readClientFinished(); err != nil {
		return err
	}

	atomic.StoreUint32(&c.handshakeStatus, 1)

	return nil
}

func (hs *serverHandshakeStateTLS13) processClientHello() error {
	c := hs.c

	hs.hello = new(serverHelloMsg)

	// TLS 1.3 froze the ServerHello.legacy_version field, and uses
	// supported_versions instead. See RFC 8446, sections 4.1.3 and 4.2.1.
	hs.hello.vers = VersionTLS12
	hs.hello.supportedVersion = c.vers

	if len(hs.clientHello.supportedVersions) == 0 {
		c.sendAlert(alertIllegalParameter)
		return errors.New("tls: client used the legacy version field to negotiate TLS 1.3")
	}

	// Abort if the client is doing a fallback and landing lower than what we
	// support. See RFC 7507, which however does not specify the interaction
	// with supported_versions. The only difference is that with
	// supported_versions a client has a chance to attempt a [TLS 1.2, TLS 1.4]
	// handshake in case TLS 1.3 is broken but 1.2 is not. Alas, in that case,
	// it will have to drop the TLS_FALLBACK_SCSV protection if it falls back to
	// TLS 1.2, because a TLS 1.3 server would abort here. The situation before
	// supported_versions was not better because there was just no way to do a
	// TLS 1.4 handshake without risking the server selecting TLS 1.3.
	for _, id := range hs.clientHello.cipherSuites {
		if id == TLS_FALLBACK_SCSV {
			// Use c.vers instead of max(supported_versions) because an attacker
			// could defeat this by adding an arbitrary high version otherwise.
			if c.vers < c.config.maxSupportedVersion(roleServer) {
				c.sendAlert(alertInappropriateFallback)
				return errors.New("tls: client using inappropriate protocol fallback")
			}
			break
		}
	}

	if len(hs.clientHello.compressionMethods) != 1 ||
		hs.clientHello.compressionMethods[0] != compressionNone {
		c.sendAlert(alertIllegalParameter)
		return errors.New("tls: TLS 1.3 client supports illegal compression methods")
	}

	hs.hello.random = make([]byte, 32)
	if _, err := io.ReadFull(c.config.rand(), hs.hello.random); err != nil {
		c.sendAlert(alertInternalError)
		return err
	}

	if len(hs.clientHello.secureRenegotiation) != 0 {
		c.sendAlert(alertHandshakeFailure)
		return errors.New("tls: initial handshake had non-empty renegotiation extension")
	}

	if hs.clientHello.earlyData {
		// See RFC 8446, Section 4.2.10 for the complicated behavior required
		// here. The scenario is that a different server at our address offered
		// to accept early data in the past, which we can't handle. For now, all
		// 0-RTT enabled session tickets need to expire before a Go server can
		// replace a server or join a pool. That's the same requirement that
		// applies to mixing or replacing with any TLS 1.2 server.
		c.sendAlert(alertUnsupportedExtension)
		return errors.New("tls: client sent unexpected early data")
	}

	hs.hello.sessionId = hs.clientHello.sessionId
	hs.hello.compressionMethod = compressionNone

	preferenceList := defaultCipherSuitesTLS13
	if !hasAESGCMHardwareSupport || !aesgcmPreferred(hs.clientHello.cipherSuites) {
		preferenceList = defaultCipherSuitesTLS13NoAES
	}
	for _, suiteID := range preferenceList {
		hs.suite = mutualCipherSuiteTLS13(hs.clientHello.cipherSuites, suiteID)
		if hs.suite != nil {
			break
		}
	}
	if hs.suite == nil {
		c.sendAlert(alertHandshakeFailure)
		return errors.New("tls: no cipher suite supported by both client and server")
	}
	c.cipherSuite = hs.suite.id
	hs.hello.cipherSuite = hs.suite.id
	hs.transcript = hs.suite.hash.New()

	// Pick the ECDHE group in server preference order, but give priority to
	// groups with a key share, to avoid a HelloRetryRequest round-trip.
	var selectedGroup CurveID
	var clientKeyShare *keyShare
GroupSelection:
	for _, preferredGroup := range c.config.curvePreferences() {
		for _, ks := range hs.clientHello.keyShares {
			if ks.group == preferredGroup {
				selectedGroup = ks.group
				clientKeyShare = &ks
				break GroupSelection
			}
		}
		if selectedGroup != 0 {
			continue
		}
		for _, group := range hs.clientHello.supportedCurves {
			if group == preferredGroup {
				selectedGroup = group
				break
			}
		}
	}
	if selectedGroup == 0 {
		c.sendAlert(alertHandshakeFailure)
		return errors.New("tls: no ECDHE curve supported by both client and server")
	}
	if clientKeyShare == nil {
		if err := hs.doHelloRetryRequest(selectedGroup); err != nil {
			return err
		}
		clientKeyShare = &hs.clientHello.keyShares[0]
	}

	if _, ok := curveForCurveID(selectedGroup); selectedGroup != X25519 && !ok {
		c.sendAlert(alertInternalError)
		return errors.New("tls: CurvePreferences includes unsupported curve")
	}
	params, err := generateECDHEParameters(c.config.rand(), selectedGroup)
	if err != nil {
		c.sendAlert(alertInternalError)
		return err
	}
	hs.hello.serverShare = keyShare{group: selectedGroup, data: params.PublicKey()}
	hs.sharedKey = params.SharedKey(clientKeyShare.data)
	if hs.sharedKey == nil {
		c.sendAlert(alertIllegalParameter)
		return errors.New("tls: invalid client key share")
	}

	c.serverName = hs.clientHello.serverName
	return nil
}

func (hs *serverHandshakeStateTLS13) checkForResumption() error {
	c := hs.c

	if c.config.SessionTicketsDisabled {
		return nil
	}

	modeOK := false
	for _, mode := range hs.clientHello.pskModes {
		if mode == pskModeDHE {
			modeOK = true
			break
		}
	}
	if !modeOK {
		return nil
	}

	if len(hs.clientHello.pskIdentities) != len(hs.clientHello.pskBinders) {
		c.sendAlert(alertIllegalParameter)
		return errors.New("tls: invalid or missing PSK binders")
	}
	if len(hs.clientHello.pskIdentities) == 0 {
		return nil
	}

	for i, identity := range hs.clientHello.pskIdentities {
		if i >= maxClientPSKIdentities {
			break
		}

		plaintext, _ := c.decryptTicket(identity.label)
		if plaintext == nil {
			continue
		}
		sessionState := new(sessionStateTLS13)
		if ok := sessionState.unmarshal(plaintext); !ok {
			continue
		}

		createdAt := time.Unix(int64(sessionState.createdAt), 0)
		if c.config.time().Sub(createdAt) > maxSessionTicketLifetime {
			continue
		}

		// We don't check the obfuscated ticket age because it's affected by
		// clock skew and it's only a freshness signal useful for shrinking the
		// window for replay attacks, which don't affect us as we don't do 0-RTT.

		pskSuite := cipherSuiteTLS13ByID(sessionState.cipherSuite)
		if pskSuite == nil || pskSuite.hash != hs.suite.hash {
			continue
		}

		// PSK connections don't re-establish client certificates, but carry
		// them over in the session ticket. Ensure the presence of client certs
		// in the ticket is consistent with the configured requirements.
		sessionHasClientCerts := len(sessionState.certificate.Certificate) != 0
		needClientCerts := requiresClientCert(c.config.ClientAuth)
		if needClientCerts && !sessionHasClientCerts {
			continue
		}
		if sessionHasClientCerts && c.config.ClientAuth == NoClientCert {
			continue
		}

		psk := hs.suite.expandLabel(sessionState.resumptionSecret, "resumption",
			nil, hs.suite.hash.Size())
		hs.earlySecret = hs.suite.extract(psk, nil)
		binderKey := hs.suite.deriveSecret(hs.earlySecret, resumptionBinderLabel, nil)
		// Clone the transcript in case a HelloRetryRequest was recorded.
		transcript := cloneHash(hs.transcript, hs.suite.hash)
		if transcript == nil {
			c.sendAlert(alertInternalError)
			return errors.New("tls: internal error: failed to clone hash")
		}
		clientHelloBytes, err := hs.clientHello.marshalWithoutBinders()
		if err != nil {
			c.sendAlert(alertInternalError)
			return err
		}
		transcript.Write(clientHelloBytes)
		pskBinder := hs.suite.finishedHash(binderKey, transcript)
		if !hmac.Equal(hs.clientHello.pskBinders[i], pskBinder) {
			c.sendAlert(alertDecryptError)
			return errors.New("tls: invalid PSK binder")
		}

		c.didResume = true
		if err := c.processCertsFromClient(sessionState.certificate); err != nil {
			return err
		}

		hs.hello.selectedIdentityPresent = true
		hs.hello.selectedIdentity = uint16(i)
		hs.usingPSK = true
		return nil
	}

	return nil
}

// cloneHash uses the encoding.BinaryMarshaler and encoding.BinaryUnmarshaler
// interfaces implemented by standard library hashes to clone the state of in
// to a new instance of h. It returns nil if the operation fails.
func cloneHash(in hash.Hash, h crypto.Hash) hash.Hash {
	// Recreate the interface to avoid importing encoding.
	type binaryMarshaler interface {
		MarshalBinary() (data []byte, err error)
		UnmarshalBinary(data []byte) error
	}
	marshaler, ok := in.(binaryMarshaler)
	if !ok {
		return nil
	}
	state, err := marshaler.MarshalBinary()
	if err != nil {
		return nil
	}
	out := h.New()
	unmarshaler, ok := out.(binaryMarshaler)
	if !ok {
		return nil
	}
	if err := unmarshaler.UnmarshalBinary(state); err != nil {
		return nil
	}
	return out
}

func (hs *serverHandshakeStateTLS13) pickCertificate() error {
	c := hs.c

	// Only one of PSK and certificates are used at a time.
	if hs.usingPSK {
		return nil
	}

	// signature_algorithms is required in TLS 1.3. See RFC 8446, Section 4.2.3.
	if len(hs.clientHello.supportedSignatureAlgorithms) == 0 {
		return c.sendAlert(alertMissingExtension)
	}

	certificate, err := c.config.getCertificate(clientHelloInfo(hs.ctx, c, hs.clientHello))
	if err != nil {
		if err == errNoCertificates {
			c.sendAlert(alertUnrecognizedName)
		} else {
			c.sendAlert(alertInternalError)
		}
		return err
	}
	hs.sigAlg, err = selectSignatureScheme(c.vers, certificate, hs.clientHello.supportedSignatureAlgorithms)
	if err != nil {
		// getCertificate returned a certificate that is unsupported or
		// incompatible with the client's signature algorithms.
		c.sendAlert(alertHandshakeFailure)
		return err
	}
	hs.cert = certificate

	return nil
}

// sendDummyChangeCipherSpec sends a ChangeCipherSpec record for compatibility
// with middleboxes that didn't implement TLS correctly. See RFC 8446, Appendix D.4.
func (hs *serverHandshakeStateTLS13) sendDummyChangeCipherSpec() error {
	if hs.sentDummyCCS {
		return nil
	}
	hs.sentDummyCCS = true

	return hs.c.writeChangeCipherRecord()
}

func (hs *serverHandshakeStateTLS13) doHelloRetryRequest(selectedGroup CurveID) error {
	c := hs.c

	// The first ClientHello gets double-hashed into the transcript upon a
	// HelloRetryRequest. See RFC 8446, Section 4.4.1.
	if err := transcriptMsg(hs.clientHello, hs.transcript); err != nil {
		return err
	}
	chHash := hs.transcript.Sum(nil)
	hs.transcript.Reset()
	hs.transcript.Write([]byte{typeMessageHash, 0, 0, uint8(len(chHash))})
	hs.transcript.Write(chHash)

	helloRetryRequest := &serverHelloMsg{
		vers:              hs.hello.vers,
		random:            helloRetryRequestRandom,
		sessionId:         hs.hello.sessionId,
		cipherSuite:       hs.hello.cipherSuite,
		compressionMethod: hs.hello.compressionMethod,
		supportedVersion:  hs.hello.supportedVersion,
		selectedGroup:     selectedGroup,
	}

	if _, err := hs.c.writeHandshakeRecord(helloRetryRequest, hs.transcript); err != nil {
		return err
	}

	if err := hs.sendDummyChangeCipherSpec(); err != nil {
		return err
	}

	// clientHelloMsg is not included in the transcript.
	msg, err := c.readHandshake(nil)
	if err != nil {
		return err
	}

	clientHello, ok := msg.(*clientHelloMsg)
	if !ok {
		c.sendAlert(alertUnexpectedMessage)
		return unexpectedMessageError(clientHello, msg)
	}

	if len(clientHello.keyShares) != 1 || clientHello.keyShares[0].group != selectedGroup {
		c.sendAlert(alertIllegalParameter)
		return errors.New("tls: client sent invalid key share in second ClientHello")
	}

	if clientHello.earlyData {
		c.sendAlert(alertIllegalParameter)
		return errors.New("tls: client indicated early data in second ClientHello")
	}

	if illegalClientHelloChange(clientHello, hs.clientHello) {
		c.sendAlert(alertIllegalParameter)
		return errors.New("tls: client illegally modified second ClientHello")
	}

	hs.clientHello = clientHello
	return nil
}

// illegalClientHelloChange reports whether the two ClientHello messages are
// different, with the exception of the changes allowed before and after a
// HelloRetryRequest. See RFC 8446, Section 4.1.2.
func illegalClientHelloChange(ch, ch1 *clientHelloMsg) bool {
	if len(ch.supportedVersions) != len(ch1.supportedVersions) ||
		len(ch.cipherSuites) != len(ch1.cipherSuites) ||
		len(ch.supportedCurves) != len(ch1.supportedCurves) ||
		len(ch.supportedSignatureAlgorithms) != len(ch1.supportedSignatureAlgorithms) ||
		len(ch.supportedSignatureAlgorithmsCert) != len(ch1.supportedSignatureAlgorithmsCert) ||
		len(ch.alpnProtocols) != len(ch1.alpnProtocols) {
		return true
	}
	for i := range ch.supportedVersions {
		if ch.supportedVersions[i] != ch1.supportedVersions[i] {
			return true
		}
	}
	for i := range ch.cipherSuites {
		if ch.cipherSuites[i] != ch1.cipherSuites[i] {
			return true
		}
	}
	for i := range ch.supportedCurves {
		if ch.supportedCurves[i] != ch1.supportedCurves[i] {
			return true
		}
	}
	for i := range ch.supportedSignatureAlgorithms {
		if ch.supportedSignatureAlgorithms[i] != ch1.supportedSignatureAlgorithms[i] {
			return true
		}
	}
	for i := range ch.supportedSignatureAlgorithmsCert {
		if ch.supportedSignatureAlgorithmsCert[i] != ch1.supportedSignatureAlgorithmsCert[i] {
			return true
		}
	}
	for i := range ch.alpnProtocols {
		if ch.alpnProtocols[i] != ch1.alpnProtocols[i] {
			return true
		}
	}
	return ch.vers != ch1.vers ||
		!bytes.Equal(ch.random, ch1.random) ||
		!bytes.Equal(ch.sessionId, ch1.sessionId) ||
		!bytes.Equal(ch.compressionMethods, ch1.compressionMethods) ||
		ch.serverName != ch1.serverName ||
		ch.ocspStapling != ch1.ocspStapling ||
		!bytes.Equal(ch.supportedPoints, ch1.supportedPoints) ||
		ch.ticketSupported != ch1.ticketSupported ||
		!bytes.Equal(ch.sessionTicket, ch1.sessionTicket) ||
		ch.secureRenegotiationSupported != ch1.secureRenegotiationSupported ||
		!bytes.Equal(ch.secureRenegotiation, ch1.secureRenegotiation) ||
		ch.scts != ch1.scts ||
		!bytes.Equal(ch.cookie, ch1.cookie) ||
		!bytes.Equal(ch.pskModes, ch1.pskModes)
}

func (hs *serverHandshakeStateTLS13) sendServerParameters() error {
	c := hs.c

	if err := transcriptMsg(hs.clientHello, hs.transcript); err != nil {
		return err
	}
	if _, err := hs.c.writeHandshakeRecord(hs.hello, hs.transcript); err != nil {
		return err
	}

	if err := hs.sendDummyChangeCipherSpec(); err != nil {
		return err
	}

	earlySecret := hs.earlySecret
	if earlySecret == nil {
		earlySecret = hs.suite.extract(nil, nil)
	}
	hs.handshakeSecret = hs.suite.extract(hs.sharedKey,
		hs.suite.deriveSecret(earlySecret, "derived", nil))

	clientSecret := hs.suite.deriveSecret(hs.handshakeSecret,
		clientHandshakeTrafficLabel, hs.transcript)
	c.in.setTrafficSecret(hs.suite, clientSecret)
	serverSecret := hs.suite.deriveSecret(hs.handshakeSecret,
		serverHandshakeTrafficLabel, hs.transcript)
	c.out.setTrafficSecret(hs.suite, serverSecret)

	err := c.config.writeKeyLog(keyLogLabelClientHandshake, hs.clientHello.random, clientSecret)
	if err != nil {
		c.sendAlert(alertInternalError)
		return err
	}
	err = c.config.writeKeyLog(keyLogLabelServerHandshake, hs.clientHello.random, serverSecret)
	if err != nil {
		c.sendAlert(alertInternalError)
		return err
	}

	encryptedExtensions := new(encryptedExtensionsMsg)

	selectedProto, err := negotiateALPN(c.config.NextProtos, hs.clientHello.alpnProtocols)
	if err != nil {
		c.sendAlert(alertNoApplicationProtocol)
		return err
	}
	encryptedExtensions.alpnProtocol = selectedProto
	c.clientProtocol = selectedProto

	if _, err := hs.c.writeHandshakeRecord(encryptedExtensions, hs.transcript); err != nil {
		return err
	}

	return nil
}

func (hs *serverHandshakeStateTLS13) requestClientCert() bool {
	return hs.c.config.ClientAuth >= RequestClientCert && !hs.usingPSK
}

func (hs *serverHandshakeStateTLS13) sendServerCertificate() error {
	c := hs.c

	// Only one of PSK and certificates are used at a time.
	if hs.usingPSK {
		return nil
	}

	if hs.requestClientCert() {
		// Request a client certificate
		certReq := new(certificateRequestMsgTLS13)
		certReq.ocspStapling = true
		certReq.scts = true
		certReq.supportedSignatureAlgorithms = supportedSignatureAlgorithms()
		if c.config.ClientCAs != nil {
			certReq.certificateAuthorities = c.config.ClientCAs.Subjects()
		}

		if _, err := hs.c.writeHandshakeRecord(certReq, hs.transcript); err != nil {
			return err
		}
	}

	certMsg := new(certificateMsgTLS13)

	certMsg.certificate = *hs.cert
	certMsg.scts = hs.clientHello.scts && len(hs.cert.SignedCertificateTimestamps) > 0
	certMsg.ocspStapling = hs.clientHello.ocspStapling && len(hs.cert.OCSPStaple) > 0

	if _, err := hs.c.writeHandshakeRecord(certMsg, hs.transcript); err != nil {
		return err
	}

	certVerifyMsg := new(certificateVerifyMsg)
	certVerifyMsg.hasSignatureAlgorithm = true
	certVerifyMsg.signatureAlgorithm = hs.sigAlg

	sigType, sigHash, err := typeAndHashFromSignatureScheme(hs.sigAlg)
	if err != nil {
		return c.sendAlert(alertInternalError)
	}

	signed := signedMessage(sigHash, serverSignatureContext, hs.transcript)
	signOpts := crypto.SignerOpts(sigHash)
	if sigType == signatureRSAPSS {
		signOpts = &rsa.PSSOptions{SaltLength: rsa.PSSSaltLengthEqualsHash, Hash: sigHash}
	}
	sig, err := hs.cert.PrivateKey.(crypto.Signer).Sign(c.config.rand(), signed, signOpts)
	if err != nil {
		public := hs.cert.PrivateKey.(crypto.Signer).Public()
		if rsaKey, ok := public.(*rsa.PublicKey); ok && sigType == signatureRSAPSS &&
			rsaKey.N.BitLen()/8 < sigHash.Size()*2+2 { // key too small for RSA-PSS
			c.sendAlert(alertHandshakeFailure)
		} else {
			c.sendAlert(alertInternalError)
		}
		return errors.New("tls: failed to sign handshake: " + err.Error())
	}
	certVerifyMsg.signature = sig

	if _, err := hs.c.writeHandshakeRecord(certVerifyMsg, hs.transcript); err != nil {
		return err
	}

	return nil
}

func (hs *serverHandshakeStateTLS13) sendServerFinished() error {
	c := hs.c

	finished := &finishedMsg{
		verifyData: hs.suite.finishedHash(c.out.trafficSecret, hs.transcript),
	}

	if _, err := hs.c.writeHandshakeRecord(finished, hs.transcript); err != nil {
		return err
	}

	// Derive secrets that take context through the server Finished.

	hs.masterSecret = hs.suite.extract(nil,
		hs.suite.deriveSecret(hs.handshakeSecret, "derived", nil))

	hs.trafficSecret = hs.suite.deriveSecret(hs.masterSecret,
		clientApplicationTrafficLabel, hs.transcript)
	serverSecret := hs.suite.deriveSecret(hs.masterSecret,
		serverApplicationTrafficLabel, hs.transcript)
	c.out.setTrafficSecret(hs.suite, serverSecret)

	err := c.config.writeKeyLog(keyLogLabelClientTraffic, hs.clientHello.random, hs.trafficSecret)
	if err != nil {
		c.sendAlert(alertInternalError)
		return err
	}
	err = c.config.writeKeyLog(keyLogLabelServerTraffic, hs.clientHello.random, serverSecret)
	if err != nil {
		c.sendAlert(alertInternalError)
		return err
	}

	c.ekm = hs.suite.exportKeyingMaterial(hs.masterSecret, hs.transcript)

	// If we did not request client certificates, at this point we can
	// precompute the client finished and roll the transcript forward to send
	// session tickets in our first flight.
	if !hs.requestClientCert() {
		if err := hs.sendSessionTickets(); err != nil {
			return err
		}
	}

	return nil
}

func (hs *serverHandshakeStateTLS13) shouldSendSessionTickets() bool {
	if hs.c.config.SessionTicketsDisabled {
		return false
	}

	// Don't send tickets the client wouldn't use. See RFC 8446, Section 4.2.9.
	for _, pskMode := range hs.clientHello.pskModes {
		if pskMode == pskModeDHE {
			return true
		}
	}
	return false
}

func (hs *serverHandshakeStateTLS13) sendSessionTickets() error {
	c := hs.c

	hs.clientFinished = hs.suite.finishedHash(c.in.trafficSecret, hs.transcript)
	finishedMsg := &finishedMsg{
		verifyData: hs.clientFinished,
	}
	if err := transcriptMsg(finishedMsg, hs.transcript); err != nil {
		return err
	}

	if !hs.shouldSendSessionTickets() {
		return nil
	}

	resumptionSecret := hs.suite.deriveSecret(hs.masterSecret,
		resumptionLabel, hs.transcript)

	m := new(newSessionTicketMsgTLS13)

	var certsFromClient [][]byte
	for _, cert := range c.peerCertificates {
		certsFromClient = append(certsFromClient, cert.Raw)
	}
	state := sessionStateTLS13{
		cipherSuite:      hs.suite.id,
		createdAt:        uint64(c.config.time().Unix()),
		resumptionSecret: resumptionSecret,
		certificate: Certificate{
			Certificate:                 certsFromClient,
			OCSPStaple:                  c.ocspResponse,
			SignedCertificateTimestamps: c.scts,
		},
	}
	stateBytes, err := state.marshal()
	if err != nil {
		c.sendAlert(alertInternalError)
		return err
	}
	m.label, err = c.encryptTicket(stateBytes)
	if err != nil {
		return err
	}
	m.lifetime = uint32(maxSessionTicketLifetime / time.Second)

	// ticket_age_add is a random 32-bit value. See RFC 8446, section 4.6.1
	// The value is not stored anywhere; we never need to check the ticket age
	// because 0-RTT is not supported.
	ageAdd := make([]byte, 4)
	_, err = hs.c.config.rand().Read(ageAdd)
	if err != nil {
		return err
	}
	m.ageAdd = binary.LittleEndian.Uint32(ageAdd)

	// ticket_nonce, which must be unique per connection, is always left at
	// zero because we only ever send one ticket per connection.

<<<<<<< HEAD
	if _, err := c.writeRecord(recordTypeHandshake, m.marshal()); err != nil {
=======
	if _, err := c.writeHandshakeRecord(m, nil); err != nil {
>>>>>>> 85d7377a
		return err
	}

	return nil
}

func (hs *serverHandshakeStateTLS13) readClientCertificate() error {
	c := hs.c

	if !hs.requestClientCert() {
		// Make sure the connection is still being verified whether or not
		// the server requested a client certificate.
		if c.config.VerifyConnection != nil {
			if err := c.config.VerifyConnection(c.connectionStateLocked()); err != nil {
				c.sendAlert(alertBadCertificate)
				return err
			}
		}
		return nil
	}

	// If we requested a client certificate, then the client must send a
	// certificate message. If it's empty, no CertificateVerify is sent.

	msg, err := c.readHandshake(hs.transcript)
	if err != nil {
		return err
	}

	certMsg, ok := msg.(*certificateMsgTLS13)
	if !ok {
		c.sendAlert(alertUnexpectedMessage)
		return unexpectedMessageError(certMsg, msg)
	}

	if err := c.processCertsFromClient(certMsg.certificate); err != nil {
		return err
	}

	if c.config.VerifyConnection != nil {
		if err := c.config.VerifyConnection(c.connectionStateLocked()); err != nil {
			c.sendAlert(alertBadCertificate)
			return err
		}
	}

	if len(certMsg.certificate.Certificate) != 0 {
		// certificateVerifyMsg is included in the transcript, but not until
		// after we verify the handshake signature, since the state before
		// this message was sent is used.
		msg, err = c.readHandshake(nil)
		if err != nil {
			return err
		}

		certVerify, ok := msg.(*certificateVerifyMsg)
		if !ok {
			c.sendAlert(alertUnexpectedMessage)
			return unexpectedMessageError(certVerify, msg)
		}

		// See RFC 8446, Section 4.4.3.
		if !isSupportedSignatureAlgorithm(certVerify.signatureAlgorithm, supportedSignatureAlgorithms()) {
			c.sendAlert(alertIllegalParameter)
			return errors.New("tls: client certificate used with invalid signature algorithm")
		}
		sigType, sigHash, err := typeAndHashFromSignatureScheme(certVerify.signatureAlgorithm)
		if err != nil {
			return c.sendAlert(alertInternalError)
		}
		if sigType == signaturePKCS1v15 || sigHash == crypto.SHA1 {
			c.sendAlert(alertIllegalParameter)
			return errors.New("tls: client certificate used with invalid signature algorithm")
		}
		signed := signedMessage(sigHash, clientSignatureContext, hs.transcript)
		if err := verifyHandshakeSignature(sigType, c.peerCertificates[0].PublicKey,
			sigHash, signed, certVerify.signature); err != nil {
			c.sendAlert(alertDecryptError)
			return errors.New("tls: invalid signature by the client certificate: " + err.Error())
		}

		if err := transcriptMsg(certVerify, hs.transcript); err != nil {
			return err
		}
	}

	// If we waited until the client certificates to send session tickets, we
	// are ready to do it now.
	if err := hs.sendSessionTickets(); err != nil {
		return err
	}

	return nil
}

func (hs *serverHandshakeStateTLS13) readClientFinished() error {
	c := hs.c

	// finishedMsg is not included in the transcript.
	msg, err := c.readHandshake(nil)
	if err != nil {
		return err
	}

	finished, ok := msg.(*finishedMsg)
	if !ok {
		c.sendAlert(alertUnexpectedMessage)
		return unexpectedMessageError(finished, msg)
	}

	if !hmac.Equal(hs.clientFinished, finished.verifyData) {
		c.sendAlert(alertDecryptError)
		return errors.New("tls: invalid client finished hash")
	}

	c.in.setTrafficSecret(hs.suite, hs.trafficSecret)

	return nil
}<|MERGE_RESOLUTION|>--- conflicted
+++ resolved
@@ -767,11 +767,7 @@
 	// ticket_nonce, which must be unique per connection, is always left at
 	// zero because we only ever send one ticket per connection.
 
-<<<<<<< HEAD
-	if _, err := c.writeRecord(recordTypeHandshake, m.marshal()); err != nil {
-=======
 	if _, err := c.writeHandshakeRecord(m, nil); err != nil {
->>>>>>> 85d7377a
 		return err
 	}
 
