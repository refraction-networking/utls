--- conflicted
+++ resolved
@@ -547,18 +547,11 @@
 	if r.tossBiasedCoin(0.59) {
 		sigAndHashAlgos = append(sigAndHashAlgos, ECDSAWithP521AndSHA512)
 	}
-<<<<<<< HEAD
-	if r.tossBiasedCoin(0.51) {
-		// these usually go together
-		sigAndHashAlgos = append(sigAndHashAlgos, PSSWithSHA256)
-		if r.tossBiasedCoin(0.9) {
-=======
 	if tossBiasedCoin(0.51) || p.TLSVersMax == VersionTLS13 {
 		// https://tools.ietf.org/html/rfc8446 says "...RSASSA-PSS (which is mandatory in TLS 1.3)..."
 		sigAndHashAlgos = append(sigAndHashAlgos, PSSWithSHA256)
 		if tossBiasedCoin(0.9) {
 			// these usually go together
->>>>>>> 3fe91d98
 			sigAndHashAlgos = append(sigAndHashAlgos, PSSWithSHA384)
 			sigAndHashAlgos = append(sigAndHashAlgos, PSSWithSHA512)
 		}
@@ -624,16 +617,11 @@
 		ks := KeyShareExtension{[]KeyShare{
 			{Group: X25519}, // the key for the group will be generated later
 		}}
-<<<<<<< HEAD
-		if r.tossBiasedCoin(0.5) {
-			ks.KeyShares = append(ks.KeyShares, KeyShare{Group: CurveP256})
-=======
 		if tossBiasedCoin(0.25) {
 			// do not ADD second keyShare because crypto/tls does not support multiple ecdheParams
 			// TODO: add it back when they implement multiple keyShares, or implement it oursevles
 			// ks.KeyShares = append(ks.KeyShares, KeyShare{Group: CurveP256})
 			ks.KeyShares[0].Group = CurveP256
->>>>>>> 3fe91d98
 		}
 		pskExchangeModes := PSKKeyExchangeModesExtension{[]uint8{pskModeDHE}}
 		supportedVersionsExt := SupportedVersionsExtension{
