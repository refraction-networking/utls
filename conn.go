// Copyright 2010 The Go Authors. All rights reserved.
// Use of this source code is governed by a BSD-style
// license that can be found in the LICENSE file.

// TLS low level connection and record layer

package tls

import (
	"bytes"
	"context"
	"crypto/cipher"
	"crypto/subtle"
	"crypto/x509"
	"errors"
	"fmt"
	"hash"
	"io"
	"net"
	"sync"
	"sync/atomic"
	"time"
)

// A Conn represents a secured connection.
// It implements the net.Conn interface.
type Conn struct {
	// constant
	conn        net.Conn
	isClient    bool
	handshakeFn func(context.Context) error // (*Conn).clientHandshake or serverHandshake
	quic        *quicState                  // nil for non-QUIC connections

	// isHandshakeComplete is true if the connection is currently transferring
	// application data (i.e. is not currently processing a handshake).
	// isHandshakeComplete is true implies handshakeErr == nil.
	isHandshakeComplete atomic.Bool
	// constant after handshake; protected by handshakeMutex
	handshakeMutex sync.Mutex
	handshakeErr   error   // error resulting from handshake
	vers           uint16  // TLS version
	haveVers       bool    // version has been negotiated
	config         *Config // configuration passed to constructor
	// handshakes counts the number of handshakes performed on the
	// connection so far. If renegotiation is disabled then this is either
	// zero or one.
	handshakes       int
	extMasterSecret  bool
	didResume        bool // whether this connection was a session resumption
	didHRR           bool // whether a HelloRetryRequest was sent/received
	cipherSuite      uint16
	curveID          CurveID
	ocspResponse     []byte   // stapled OCSP response
	scts             [][]byte // signed certificate timestamps from server
	peerCertificates []*x509.Certificate
	// activeCertHandles contains the cache handles to certificates in
	// peerCertificates that are used to track active references.
	activeCertHandles []*activeCert
	// verifiedChains contains the certificate chains that we built, as
	// opposed to the ones presented by the server.
	verifiedChains [][]*x509.Certificate
	// serverName contains the server name indicated by the client, if any.
	serverName string
	// secureRenegotiation is true if the server echoed the secure
	// renegotiation extension. (This is meaningless as a server because
	// renegotiation is not supported in that case.)
	secureRenegotiation bool
	// ekm is a closure for exporting keying material.
	ekm func(label string, context []byte, length int) ([]byte, error)
	// resumptionSecret is the resumption_master_secret for handling
	// or sending NewSessionTicket messages.
	resumptionSecret []byte
	echAccepted      bool

	// ticketKeys is the set of active session ticket keys for this
	// connection. The first one is used to encrypt new tickets and
	// all are tried to decrypt tickets.
	ticketKeys []ticketKey

	// clientFinishedIsFirst is true if the client sent the first Finished
	// message during the most recent handshake. This is recorded because
	// the first transmitted Finished message is the tls-unique
	// channel-binding value.
	clientFinishedIsFirst bool

	// closeNotifyErr is any error from sending the alertCloseNotify record.
	closeNotifyErr error
	// closeNotifySent is true if the Conn attempted to send an
	// alertCloseNotify record.
	closeNotifySent bool

	// clientFinished and serverFinished contain the Finished message sent
	// by the client or server in the most recent handshake. This is
	// retained to support the renegotiation extension and tls-unique
	// channel-binding.
	clientFinished [12]byte
	serverFinished [12]byte

	// clientProtocol is the negotiated ALPN protocol.
	clientProtocol string

	utls utlsConnExtraFields // [UTLS] used for extensive things such as ALPS, PSK, etc

	// input/output
	in, out   halfConn
	rawInput  bytes.Buffer // raw input, starting with a record header
	input     bytes.Reader // application data waiting to be read, from rawInput.Next
	hand      bytes.Buffer // handshake data waiting to be read
	buffering bool         // whether records are buffered in sendBuf
	sendBuf   []byte       // a buffer of records waiting to be sent

	// bytesSent counts the bytes of application data sent.
	// packetsSent counts packets.
	bytesSent   int64
	packetsSent int64

	// retryCount counts the number of consecutive non-advancing records
	// received by Conn.readRecord. That is, records that neither advance the
	// handshake, nor deliver application data. Protected by in.Mutex.
	retryCount int

	// activeCall indicates whether Close has been call in the low bit.
	// the rest of the bits are the number of goroutines in Conn.Write.
	activeCall atomic.Int32

	tmp [16]byte
}

// Access to net.Conn methods.
// Cannot just embed net.Conn because that would
// export the struct field too.

// LocalAddr returns the local network address.
func (c *Conn) LocalAddr() net.Addr {
	return c.conn.LocalAddr()
}

// RemoteAddr returns the remote network address.
func (c *Conn) RemoteAddr() net.Addr {
	return c.conn.RemoteAddr()
}

// SetDeadline sets the read and write deadlines associated with the connection.
// A zero value for t means [Conn.Read] and [Conn.Write] will not time out.
// After a Write has timed out, the TLS state is corrupt and all future writes will return the same error.
func (c *Conn) SetDeadline(t time.Time) error {
	return c.conn.SetDeadline(t)
}

// SetReadDeadline sets the read deadline on the underlying connection.
// A zero value for t means [Conn.Read] will not time out.
func (c *Conn) SetReadDeadline(t time.Time) error {
	return c.conn.SetReadDeadline(t)
}

// SetWriteDeadline sets the write deadline on the underlying connection.
// A zero value for t means [Conn.Write] will not time out.
// After a [Conn.Write] has timed out, the TLS state is corrupt and all future writes will return the same error.
func (c *Conn) SetWriteDeadline(t time.Time) error {
	return c.conn.SetWriteDeadline(t)
}

// NetConn returns the underlying connection that is wrapped by c.
// Note that writing to or reading from this connection directly will corrupt the
// TLS session.
func (c *Conn) NetConn() net.Conn {
	return c.conn
}

// A halfConn represents one direction of the record layer
// connection, either sending or receiving.
type halfConn struct {
	sync.Mutex

	err     error  // first permanent error
	version uint16 // protocol version
	cipher  any    // cipher algorithm
	mac     hash.Hash
	seq     [8]byte // 64-bit sequence number

	scratchBuf [13]byte // to avoid allocs; interface method args escape

	nextCipher any       // next encryption state
	nextMac    hash.Hash // next MAC algorithm

	level         QUICEncryptionLevel // current QUIC encryption level
	trafficSecret []byte              // current TLS 1.3 traffic secret
}

type permanentError struct {
	err net.Error
}

func (e *permanentError) Error() string   { return e.err.Error() }
func (e *permanentError) Unwrap() error   { return e.err }
func (e *permanentError) Timeout() bool   { return e.err.Timeout() }
func (e *permanentError) Temporary() bool { return false }

func (hc *halfConn) setErrorLocked(err error) error {
	if e, ok := err.(net.Error); ok {
		hc.err = &permanentError{err: e}
	} else {
		hc.err = err
	}
	return hc.err
}

// prepareCipherSpec sets the encryption and MAC states
// that a subsequent changeCipherSpec will use.
func (hc *halfConn) prepareCipherSpec(version uint16, cipher any, mac hash.Hash) {
	hc.version = version
	hc.nextCipher = cipher
	hc.nextMac = mac
}

// changeCipherSpec changes the encryption and MAC states
// to the ones previously passed to prepareCipherSpec.
func (hc *halfConn) changeCipherSpec() error {
	if hc.nextCipher == nil || hc.version == VersionTLS13 {
		return alertInternalError
	}
	hc.cipher = hc.nextCipher
	hc.mac = hc.nextMac
	hc.nextCipher = nil
	hc.nextMac = nil
	for i := range hc.seq {
		hc.seq[i] = 0
	}
	return nil
}

func (hc *halfConn) setTrafficSecret(suite *cipherSuiteTLS13, level QUICEncryptionLevel, secret []byte) {
	hc.trafficSecret = secret
	hc.level = level
	key, iv := suite.trafficKey(secret)
	hc.cipher = suite.aead(key, iv)
	for i := range hc.seq {
		hc.seq[i] = 0
	}
}

// incSeq increments the sequence number.
func (hc *halfConn) incSeq() {
	for i := 7; i >= 0; i-- {
		hc.seq[i]++
		if hc.seq[i] != 0 {
			return
		}
	}

	// Not allowed to let sequence number wrap.
	// Instead, must renegotiate before it does.
	// Not likely enough to bother.
	panic("TLS: sequence number wraparound")
}

// explicitNonceLen returns the number of bytes of explicit nonce or IV included
// in each record. Explicit nonces are present only in CBC modes after TLS 1.0
// and in certain AEAD modes in TLS 1.2.
func (hc *halfConn) explicitNonceLen() int {
	if hc.cipher == nil {
		return 0
	}

	switch c := hc.cipher.(type) {
	case cipher.Stream:
		return 0
	case aead:
		return c.explicitNonceLen()
	case cbcMode:
		// TLS 1.1 introduced a per-record explicit IV to fix the BEAST attack.
		if hc.version >= VersionTLS11 {
			return c.BlockSize()
		}
		return 0
	default:
		panic("unknown cipher type")
	}
}

// extractPadding returns, in constant time, the length of the padding to remove
// from the end of payload. It also returns a byte which is equal to 255 if the
// padding was valid and 0 otherwise. See RFC 2246, Section 6.2.3.2.
func extractPadding(payload []byte) (toRemove int, good byte) {
	if len(payload) < 1 {
		return 0, 0
	}

	paddingLen := payload[len(payload)-1]
	t := uint(len(payload)-1) - uint(paddingLen)
	// if len(payload) >= (paddingLen - 1) then the MSB of t is zero
	good = byte(int32(^t) >> 31)

	// The maximum possible padding length plus the actual length field
	toCheck := 256
	// The length of the padded data is public, so we can use an if here
	if toCheck > len(payload) {
		toCheck = len(payload)
	}

	for i := 0; i < toCheck; i++ {
		t := uint(paddingLen) - uint(i)
		// if i <= paddingLen then the MSB of t is zero
		mask := byte(int32(^t) >> 31)
		b := payload[len(payload)-1-i]
		good &^= mask&paddingLen ^ mask&b
	}

	// We AND together the bits of good and replicate the result across
	// all the bits.
	good &= good << 4
	good &= good << 2
	good &= good << 1
	good = uint8(int8(good) >> 7)

	// Zero the padding length on error. This ensures any unchecked bytes
	// are included in the MAC. Otherwise, an attacker that could
	// distinguish MAC failures from padding failures could mount an attack
	// similar to POODLE in SSL 3.0: given a good ciphertext that uses a
	// full block's worth of padding, replace the final block with another
	// block. If the MAC check passed but the padding check failed, the
	// last byte of that block decrypted to the block size.
	//
	// See also macAndPaddingGood logic below.
	paddingLen &= good

	toRemove = int(paddingLen) + 1
	return
}

func roundUp(a, b int) int {
	return a + (b-a%b)%b
}

// cbcMode is an interface for block ciphers using cipher block chaining.
type cbcMode interface {
	cipher.BlockMode
	SetIV([]byte)
}

// decrypt authenticates and decrypts the record if protection is active at
// this stage. The returned plaintext might overlap with the input.
func (hc *halfConn) decrypt(record []byte) ([]byte, recordType, error) {
	var plaintext []byte
	typ := recordType(record[0])
	payload := record[recordHeaderLen:]

	// In TLS 1.3, change_cipher_spec messages are to be ignored without being
	// decrypted. See RFC 8446, Appendix D.4.
	if hc.version == VersionTLS13 && typ == recordTypeChangeCipherSpec {
		return payload, typ, nil
	}

	paddingGood := byte(255)
	paddingLen := 0

	explicitNonceLen := hc.explicitNonceLen()

	if hc.cipher != nil {
		switch c := hc.cipher.(type) {
		case cipher.Stream:
			c.XORKeyStream(payload, payload)
		case aead:
			if len(payload) < explicitNonceLen {
				return nil, 0, alertBadRecordMAC
			}
			nonce := payload[:explicitNonceLen]
			if len(nonce) == 0 {
				nonce = hc.seq[:]
			}
			payload = payload[explicitNonceLen:]

			var additionalData []byte
			if hc.version == VersionTLS13 {
				additionalData = record[:recordHeaderLen]
			} else {
				additionalData = append(hc.scratchBuf[:0], hc.seq[:]...)
				additionalData = append(additionalData, record[:3]...)
				n := len(payload) - c.Overhead()
				additionalData = append(additionalData, byte(n>>8), byte(n))
			}

			var err error
			plaintext, err = c.Open(payload[:0], nonce, payload, additionalData)
			if err != nil {
				return nil, 0, alertBadRecordMAC
			}
		case cbcMode:
			blockSize := c.BlockSize()
			minPayload := explicitNonceLen + roundUp(hc.mac.Size()+1, blockSize)
			if len(payload)%blockSize != 0 || len(payload) < minPayload {
				return nil, 0, alertBadRecordMAC
			}

			if explicitNonceLen > 0 {
				c.SetIV(payload[:explicitNonceLen])
				payload = payload[explicitNonceLen:]
			}
			c.CryptBlocks(payload, payload)

			// In a limited attempt to protect against CBC padding oracles like
			// Lucky13, the data past paddingLen (which is secret) is passed to
			// the MAC function as extra data, to be fed into the HMAC after
			// computing the digest. This makes the MAC roughly constant time as
			// long as the digest computation is constant time and does not
			// affect the subsequent write, modulo cache effects.
			paddingLen, paddingGood = extractPadding(payload)
		default:
			panic("unknown cipher type")
		}

		if hc.version == VersionTLS13 {
			if typ != recordTypeApplicationData {
				return nil, 0, alertUnexpectedMessage
			}
			if len(plaintext) > maxPlaintext+1 {
				return nil, 0, alertRecordOverflow
			}
			// Remove padding and find the ContentType scanning from the end.
			for i := len(plaintext) - 1; i >= 0; i-- {
				if plaintext[i] != 0 {
					typ = recordType(plaintext[i])
					plaintext = plaintext[:i]
					break
				}
				if i == 0 {
					return nil, 0, alertUnexpectedMessage
				}
			}
		}
	} else {
		plaintext = payload
	}

	if hc.mac != nil {
		macSize := hc.mac.Size()
		if len(payload) < macSize {
			return nil, 0, alertBadRecordMAC
		}

		n := len(payload) - macSize - paddingLen
		n = subtle.ConstantTimeSelect(int(uint32(n)>>31), 0, n) // if n < 0 { n = 0 }
		record[3] = byte(n >> 8)
		record[4] = byte(n)
		remoteMAC := payload[n : n+macSize]
		localMAC := tls10MAC(hc.mac, hc.scratchBuf[:0], hc.seq[:], record[:recordHeaderLen], payload[:n], payload[n+macSize:])

		// This is equivalent to checking the MACs and paddingGood
		// separately, but in constant-time to prevent distinguishing
		// padding failures from MAC failures. Depending on what value
		// of paddingLen was returned on bad padding, distinguishing
		// bad MAC from bad padding can lead to an attack.
		//
		// See also the logic at the end of extractPadding.
		macAndPaddingGood := subtle.ConstantTimeCompare(localMAC, remoteMAC) & int(paddingGood)
		if macAndPaddingGood != 1 {
			return nil, 0, alertBadRecordMAC
		}

		plaintext = payload[:n]
	}

	hc.incSeq()
	return plaintext, typ, nil
}

// sliceForAppend extends the input slice by n bytes. head is the full extended
// slice, while tail is the appended part. If the original slice has sufficient
// capacity no allocation is performed.
func sliceForAppend(in []byte, n int) (head, tail []byte) {
	if total := len(in) + n; cap(in) >= total {
		head = in[:total]
	} else {
		head = make([]byte, total)
		copy(head, in)
	}
	tail = head[len(in):]
	return
}

// encrypt encrypts payload, adding the appropriate nonce and/or MAC, and
// appends it to record, which must already contain the record header.
func (hc *halfConn) encrypt(record, payload []byte, rand io.Reader) ([]byte, error) {
	if hc.cipher == nil {
		return append(record, payload...), nil
	}

	var explicitNonce []byte
	if explicitNonceLen := hc.explicitNonceLen(); explicitNonceLen > 0 {
		record, explicitNonce = sliceForAppend(record, explicitNonceLen)
		if _, isCBC := hc.cipher.(cbcMode); !isCBC && explicitNonceLen < 16 {
			// The AES-GCM construction in TLS has an explicit nonce so that the
			// nonce can be random. However, the nonce is only 8 bytes which is
			// too small for a secure, random nonce. Therefore we use the
			// sequence number as the nonce. The 3DES-CBC construction also has
			// an 8 bytes nonce but its nonces must be unpredictable (see RFC
			// 5246, Appendix F.3), forcing us to use randomness. That's not
			// 3DES' biggest problem anyway because the birthday bound on block
			// collision is reached first due to its similarly small block size
			// (see the Sweet32 attack).
			copy(explicitNonce, hc.seq[:])
		} else {
			if _, err := io.ReadFull(rand, explicitNonce); err != nil {
				return nil, err
			}
		}
	}

	var dst []byte
	switch c := hc.cipher.(type) {
	case cipher.Stream:
		mac := tls10MAC(hc.mac, hc.scratchBuf[:0], hc.seq[:], record[:recordHeaderLen], payload, nil)
		record, dst = sliceForAppend(record, len(payload)+len(mac))
		c.XORKeyStream(dst[:len(payload)], payload)
		c.XORKeyStream(dst[len(payload):], mac)
	case aead:
		nonce := explicitNonce
		if len(nonce) == 0 {
			nonce = hc.seq[:]
		}

		if hc.version == VersionTLS13 {
			record = append(record, payload...)

			// Encrypt the actual ContentType and replace the plaintext one.
			record = append(record, record[0])
			record[0] = byte(recordTypeApplicationData)

			n := len(payload) + 1 + c.Overhead()
			record[3] = byte(n >> 8)
			record[4] = byte(n)

			record = c.Seal(record[:recordHeaderLen],
				nonce, record[recordHeaderLen:], record[:recordHeaderLen])
		} else {
			additionalData := append(hc.scratchBuf[:0], hc.seq[:]...)
			additionalData = append(additionalData, record[:recordHeaderLen]...)
			record = c.Seal(record, nonce, payload, additionalData)
		}
	case cbcMode:
		mac := tls10MAC(hc.mac, hc.scratchBuf[:0], hc.seq[:], record[:recordHeaderLen], payload, nil)
		blockSize := c.BlockSize()
		plaintextLen := len(payload) + len(mac)
		paddingLen := blockSize - plaintextLen%blockSize
		record, dst = sliceForAppend(record, plaintextLen+paddingLen)
		copy(dst, payload)
		copy(dst[len(payload):], mac)
		for i := plaintextLen; i < len(dst); i++ {
			dst[i] = byte(paddingLen - 1)
		}
		if len(explicitNonce) > 0 {
			c.SetIV(explicitNonce)
		}
		c.CryptBlocks(dst, dst)
	default:
		panic("unknown cipher type")
	}

	// Update length to include nonce, MAC and any block padding needed.
	n := len(record) - recordHeaderLen
	record[3] = byte(n >> 8)
	record[4] = byte(n)
	hc.incSeq()

	return record, nil
}

// RecordHeaderError is returned when a TLS record header is invalid.
type RecordHeaderError struct {
	// Msg contains a human readable string that describes the error.
	Msg string
	// RecordHeader contains the five bytes of TLS record header that
	// triggered the error.
	RecordHeader [5]byte
	// Conn provides the underlying net.Conn in the case that a client
	// sent an initial handshake that didn't look like TLS.
	// It is nil if there's already been a handshake or a TLS alert has
	// been written to the connection.
	Conn net.Conn
}

func (e RecordHeaderError) Error() string { return "tls: " + e.Msg }

func (c *Conn) newRecordHeaderError(conn net.Conn, msg string) (err RecordHeaderError) {
	err.Msg = msg
	err.Conn = conn
	copy(err.RecordHeader[:], c.rawInput.Bytes())
	return err
}

func (c *Conn) readRecord() error {
	return c.readRecordOrCCS(false)
}

func (c *Conn) readChangeCipherSpec() error {
	return c.readRecordOrCCS(true)
}

// readRecordOrCCS reads one or more TLS records from the connection and
// updates the record layer state. Some invariants:
//   - c.in must be locked
//   - c.input must be empty
//
// During the handshake one and only one of the following will happen:
//   - c.hand grows
//   - c.in.changeCipherSpec is called
//   - an error is returned
//
// After the handshake one and only one of the following will happen:
//   - c.hand grows
//   - c.input is set
//   - an error is returned
func (c *Conn) readRecordOrCCS(expectChangeCipherSpec bool) error {
	if c.in.err != nil {
		return c.in.err
	}
	handshakeComplete := c.isHandshakeComplete.Load()

	// This function modifies c.rawInput, which owns the c.input memory.
	if c.input.Len() != 0 {
		return c.in.setErrorLocked(errors.New("tls: internal error: attempted to read record with pending application data"))
	}
	c.input.Reset(nil)

	if c.quic != nil {
		return c.in.setErrorLocked(errors.New("tls: internal error: attempted to read record with QUIC transport"))
	}

	// Read header, payload.
	if err := c.readFromUntil(c.conn, recordHeaderLen); err != nil {
		// RFC 8446, Section 6.1 suggests that EOF without an alertCloseNotify
		// is an error, but popular web sites seem to do this, so we accept it
		// if and only if at the record boundary.
		if err == io.ErrUnexpectedEOF && c.rawInput.Len() == 0 {
			err = io.EOF
		}
		if e, ok := err.(net.Error); !ok || !e.Temporary() {
			c.in.setErrorLocked(err)
		}
		return err
	}
	hdr := c.rawInput.Bytes()[:recordHeaderLen]
	typ := recordType(hdr[0])

	// No valid TLS record has a type of 0x80, however SSLv2 handshakes
	// start with a uint16 length where the MSB is set and the first record
	// is always < 256 bytes long. Therefore typ == 0x80 strongly suggests
	// an SSLv2 client.
	if !handshakeComplete && typ == 0x80 {
		c.sendAlert(alertProtocolVersion)
		return c.in.setErrorLocked(c.newRecordHeaderError(nil, "unsupported SSLv2 handshake received"))
	}

	vers := uint16(hdr[1])<<8 | uint16(hdr[2])
	expectedVers := c.vers
	if expectedVers == VersionTLS13 {
		// All TLS 1.3 records are expected to have 0x0303 (1.2) after
		// the initial hello (RFC 8446 Section 5.1).
		expectedVers = VersionTLS12
	}
	n := int(hdr[3])<<8 | int(hdr[4])
	if c.haveVers && vers != expectedVers {
		c.sendAlert(alertProtocolVersion)
		msg := fmt.Sprintf("received record with version %x when expecting version %x", vers, expectedVers)
		return c.in.setErrorLocked(c.newRecordHeaderError(nil, msg))
	}
	if !c.haveVers {
		// First message, be extra suspicious: this might not be a TLS
		// client. Bail out before reading a full 'body', if possible.
		// The current max version is 3.3 so if the version is >= 16.0,
		// it's probably not real.
		if (typ != recordTypeAlert && typ != recordTypeHandshake) || vers >= 0x1000 {
			return c.in.setErrorLocked(c.newRecordHeaderError(c.conn, "first record does not look like a TLS handshake"))
		}
	}
	if c.vers == VersionTLS13 && n > maxCiphertextTLS13 || n > maxCiphertext {
		c.sendAlert(alertRecordOverflow)
		msg := fmt.Sprintf("oversized record received with length %d", n)
		return c.in.setErrorLocked(c.newRecordHeaderError(nil, msg))
	}
	if err := c.readFromUntil(c.conn, recordHeaderLen+n); err != nil {
		if e, ok := err.(net.Error); !ok || !e.Temporary() {
			c.in.setErrorLocked(err)
		}
		return err
	}

	// Process message.
	record := c.rawInput.Next(recordHeaderLen + n)
	data, typ, err := c.in.decrypt(record)
	if err != nil {
		return c.in.setErrorLocked(c.sendAlert(err.(alert)))
	}
	if len(data) > maxPlaintext {
		return c.in.setErrorLocked(c.sendAlert(alertRecordOverflow))
	}

	// Application Data messages are always protected.
	if c.in.cipher == nil && typ == recordTypeApplicationData {
		return c.in.setErrorLocked(c.sendAlert(alertUnexpectedMessage))
	}

	if typ != recordTypeAlert && typ != recordTypeChangeCipherSpec && len(data) > 0 {
		// This is a state-advancing message: reset the retry count.
		c.retryCount = 0
	}

	// Handshake messages MUST NOT be interleaved with other record types in TLS 1.3.
	if c.vers == VersionTLS13 && typ != recordTypeHandshake && c.hand.Len() > 0 {
		return c.in.setErrorLocked(c.sendAlert(alertUnexpectedMessage))
	}

	switch typ {
	default:
		return c.in.setErrorLocked(c.sendAlert(alertUnexpectedMessage))

	case recordTypeAlert:
		if c.quic != nil {
			return c.in.setErrorLocked(c.sendAlert(alertUnexpectedMessage))
		}
		if len(data) != 2 {
			return c.in.setErrorLocked(c.sendAlert(alertUnexpectedMessage))
		}
		if alert(data[1]) == alertCloseNotify {
			return c.in.setErrorLocked(io.EOF)
		}
		if c.vers == VersionTLS13 {
			return c.in.setErrorLocked(&net.OpError{Op: "remote error", Err: alert(data[1])})
		}
		switch data[0] {
		case alertLevelWarning:
			// Drop the record on the floor and retry.
			return c.retryReadRecord(expectChangeCipherSpec)
		case alertLevelError:
			return c.in.setErrorLocked(&net.OpError{Op: "remote error", Err: alert(data[1])})
		default:
			return c.in.setErrorLocked(c.sendAlert(alertUnexpectedMessage))
		}

	case recordTypeChangeCipherSpec:
		if len(data) != 1 || data[0] != 1 {
			return c.in.setErrorLocked(c.sendAlert(alertDecodeError))
		}
		// Handshake messages are not allowed to fragment across the CCS.
		if c.hand.Len() > 0 {
			return c.in.setErrorLocked(c.sendAlert(alertUnexpectedMessage))
		}
		// In TLS 1.3, change_cipher_spec records are ignored until the
		// Finished. See RFC 8446, Appendix D.4. Note that according to Section
		// 5, a server can send a ChangeCipherSpec before its ServerHello, when
		// c.vers is still unset. That's not useful though and suspicious if the
		// server then selects a lower protocol version, so don't allow that.
		if c.vers == VersionTLS13 && !handshakeComplete {
			return c.retryReadRecord(expectChangeCipherSpec)
		}
		if !expectChangeCipherSpec {
			return c.in.setErrorLocked(c.sendAlert(alertUnexpectedMessage))
		}
		if err := c.in.changeCipherSpec(); err != nil {
			return c.in.setErrorLocked(c.sendAlert(err.(alert)))
		}

	case recordTypeApplicationData:
		if !handshakeComplete || expectChangeCipherSpec {
			return c.in.setErrorLocked(c.sendAlert(alertUnexpectedMessage))
		}
		// Some OpenSSL servers send empty records in order to randomize the
		// CBC IV. Ignore a limited number of empty records.
		if len(data) == 0 {
			return c.retryReadRecord(expectChangeCipherSpec)
		}
		// Note that data is owned by c.rawInput, following the Next call above,
		// to avoid copying the plaintext. This is safe because c.rawInput is
		// not read from or written to until c.input is drained.
		c.input.Reset(data)

	case recordTypeHandshake:
		if len(data) == 0 || expectChangeCipherSpec {
			return c.in.setErrorLocked(c.sendAlert(alertUnexpectedMessage))
		}
		c.hand.Write(data)
	}

	return nil
}

// retryReadRecord recurs into readRecordOrCCS to drop a non-advancing record, like
// a warning alert, empty application_data, or a change_cipher_spec in TLS 1.3.
func (c *Conn) retryReadRecord(expectChangeCipherSpec bool) error {
	c.retryCount++
	if c.retryCount > maxUselessRecords {
		c.sendAlert(alertUnexpectedMessage)
		return c.in.setErrorLocked(errors.New("tls: too many ignored records"))
	}
	return c.readRecordOrCCS(expectChangeCipherSpec)
}

// atLeastReader reads from R, stopping with EOF once at least N bytes have been
// read. It is different from an io.LimitedReader in that it doesn't cut short
// the last Read call, and in that it considers an early EOF an error.
type atLeastReader struct {
	R io.Reader
	N int64
}

func (r *atLeastReader) Read(p []byte) (int, error) {
	if r.N <= 0 {
		return 0, io.EOF
	}
	n, err := r.R.Read(p)
	r.N -= int64(n) // won't underflow unless len(p) >= n > 9223372036854775809
	if r.N > 0 && err == io.EOF {
		return n, io.ErrUnexpectedEOF
	}
	if r.N <= 0 && err == nil {
		return n, io.EOF
	}
	return n, err
}

// readFromUntil reads from r into c.rawInput until c.rawInput contains
// at least n bytes or else returns an error.
func (c *Conn) readFromUntil(r io.Reader, n int) error {
	if c.rawInput.Len() >= n {
		return nil
	}
	needs := n - c.rawInput.Len()
	// There might be extra input waiting on the wire. Make a best effort
	// attempt to fetch it so that it can be used in (*Conn).Read to
	// "predict" closeNotify alerts.
	c.rawInput.Grow(needs + bytes.MinRead)
	_, err := c.rawInput.ReadFrom(&atLeastReader{r, int64(needs)})
	return err
}

// sendAlertLocked sends a TLS alert message.
func (c *Conn) sendAlertLocked(err alert) error {
	if c.quic != nil {
		return c.out.setErrorLocked(&net.OpError{Op: "local error", Err: err})
	}

	switch err {
	case alertNoRenegotiation, alertCloseNotify:
		c.tmp[0] = alertLevelWarning
	default:
		c.tmp[0] = alertLevelError
	}
	c.tmp[1] = byte(err)

	_, writeErr := c.writeRecordLocked(recordTypeAlert, c.tmp[0:2])
	if err == alertCloseNotify {
		// closeNotify is a special case in that it isn't an error.
		return writeErr
	}

	return c.out.setErrorLocked(&net.OpError{Op: "local error", Err: err})
}

// sendAlert sends a TLS alert message.
func (c *Conn) sendAlert(err alert) error {
	c.out.Lock()
	defer c.out.Unlock()
	return c.sendAlertLocked(err)
}

const (
	// tcpMSSEstimate is a conservative estimate of the TCP maximum segment
	// size (MSS). A constant is used, rather than querying the kernel for
	// the actual MSS, to avoid complexity. The value here is the IPv6
	// minimum MTU (1280 bytes) minus the overhead of an IPv6 header (40
	// bytes) and a TCP header with timestamps (32 bytes).
	tcpMSSEstimate = 1208

	// recordSizeBoostThreshold is the number of bytes of application data
	// sent after which the TLS record size will be increased to the
	// maximum.
	recordSizeBoostThreshold = 128 * 1024
)

// maxPayloadSizeForWrite returns the maximum TLS payload size to use for the
// next application data record. There is the following trade-off:
//
//   - For latency-sensitive applications, such as web browsing, each TLS
//     record should fit in one TCP segment.
//   - For throughput-sensitive applications, such as large file transfers,
//     larger TLS records better amortize framing and encryption overheads.
//
// A simple heuristic that works well in practice is to use small records for
// the first 1MB of data, then use larger records for subsequent data, and
// reset back to smaller records after the connection becomes idle. See "High
// Performance Web Networking", Chapter 4, or:
// https://www.igvita.com/2013/10/24/optimizing-tls-record-size-and-buffering-latency/
//
// In the interests of simplicity and determinism, this code does not attempt
// to reset the record size once the connection is idle, however.
func (c *Conn) maxPayloadSizeForWrite(typ recordType) int {
	if c.config.DynamicRecordSizingDisabled || typ != recordTypeApplicationData {
		return maxPlaintext
	}

	if c.bytesSent >= recordSizeBoostThreshold {
		return maxPlaintext
	}

	// Subtract TLS overheads to get the maximum payload size.
	payloadBytes := tcpMSSEstimate - recordHeaderLen - c.out.explicitNonceLen()
	if c.out.cipher != nil {
		switch ciph := c.out.cipher.(type) {
		case cipher.Stream:
			payloadBytes -= c.out.mac.Size()
		case cipher.AEAD:
			payloadBytes -= ciph.Overhead()
		case cbcMode:
			blockSize := ciph.BlockSize()
			// The payload must fit in a multiple of blockSize, with
			// room for at least one padding byte.
			payloadBytes = (payloadBytes & ^(blockSize - 1)) - 1
			// The MAC is appended before padding so affects the
			// payload size directly.
			payloadBytes -= c.out.mac.Size()
		default:
			panic("unknown cipher type")
		}
	}
	if c.vers == VersionTLS13 {
		payloadBytes-- // encrypted ContentType
	}

	// Allow packet growth in arithmetic progression up to max.
	pkt := c.packetsSent
	c.packetsSent++
	if pkt > 1000 {
		return maxPlaintext // avoid overflow in multiply below
	}

	n := payloadBytes * int(pkt+1)
	if n > maxPlaintext {
		n = maxPlaintext
	}
	return n
}

func (c *Conn) write(data []byte) (int, error) {
	if c.buffering {
		c.sendBuf = append(c.sendBuf, data...)
		return len(data), nil
	}

	n, err := c.conn.Write(data)
	c.bytesSent += int64(n)
	return n, err
}

func (c *Conn) flush() (int, error) {
	if len(c.sendBuf) == 0 {
		return 0, nil
	}

	n, err := c.conn.Write(c.sendBuf)
	c.bytesSent += int64(n)
	c.sendBuf = nil
	c.buffering = false
	return n, err
}

// outBufPool pools the record-sized scratch buffers used by writeRecordLocked.
var outBufPool = sync.Pool{
	New: func() any {
		return new([]byte)
	},
}

// writeRecordLocked writes a TLS record with the given type and payload to the
// connection and updates the record layer state.
func (c *Conn) writeRecordLocked(typ recordType, data []byte) (int, error) {
	if c.quic != nil {
		if typ != recordTypeHandshake {
			return 0, errors.New("tls: internal error: sending non-handshake message to QUIC transport")
		}
		c.quicWriteCryptoData(c.out.level, data)
		if !c.buffering {
			if _, err := c.flush(); err != nil {
				return 0, err
			}
		}
		return len(data), nil
	}

	outBufPtr := outBufPool.Get().(*[]byte)
	outBuf := *outBufPtr
	defer func() {
		// You might be tempted to simplify this by just passing &outBuf to Put,
		// but that would make the local copy of the outBuf slice header escape
		// to the heap, causing an allocation. Instead, we keep around the
		// pointer to the slice header returned by Get, which is already on the
		// heap, and overwrite and return that.
		*outBufPtr = outBuf
		outBufPool.Put(outBufPtr)
	}()

	var n int
	for len(data) > 0 {
		m := len(data)
		if maxPayload := c.maxPayloadSizeForWrite(typ); m > maxPayload {
			m = maxPayload
		}

		_, outBuf = sliceForAppend(outBuf[:0], recordHeaderLen)
		outBuf[0] = byte(typ)
		vers := c.vers
		if vers == 0 {
			// Some TLS servers fail if the record version is
			// greater than TLS 1.0 for the initial ClientHello.
			vers = VersionTLS10
		} else if vers == VersionTLS13 {
			// TLS 1.3 froze the record layer version to 1.2.
			// See RFC 8446, Section 5.1.
			vers = VersionTLS12
		}
		outBuf[1] = byte(vers >> 8)
		outBuf[2] = byte(vers)
		outBuf[3] = byte(m >> 8)
		outBuf[4] = byte(m)

		var err error
		outBuf, err = c.out.encrypt(outBuf, data[:m], c.config.rand())
		if err != nil {
			return n, err
		}
		if _, err := c.write(outBuf); err != nil {
			return n, err
		}
		n += m
		data = data[m:]
	}

	if typ == recordTypeChangeCipherSpec && c.vers != VersionTLS13 {
		if err := c.out.changeCipherSpec(); err != nil {
			return n, c.sendAlertLocked(err.(alert))
		}
	}

	return n, nil
}

// writeHandshakeRecord writes a handshake message to the connection and updates
// the record layer state. If transcript is non-nil the marshaled message is
// written to it.
func (c *Conn) writeHandshakeRecord(msg handshakeMessage, transcript transcriptHash) (int, error) {
	c.out.Lock()
	defer c.out.Unlock()

	data, err := msg.marshal()
	if err != nil {
		return 0, err
	}
	if transcript != nil {
		transcript.Write(data)
	}

	return c.writeRecordLocked(recordTypeHandshake, data)
}

// writeChangeCipherRecord writes a ChangeCipherSpec message to the connection and
// updates the record layer state.
func (c *Conn) writeChangeCipherRecord() error {
	c.out.Lock()
	defer c.out.Unlock()
	_, err := c.writeRecordLocked(recordTypeChangeCipherSpec, []byte{1})
	return err
}

// readHandshakeBytes reads handshake data until c.hand contains at least n bytes.
func (c *Conn) readHandshakeBytes(n int) error {
	if c.quic != nil {
		return c.quicReadHandshakeBytes(n)
	}
	for c.hand.Len() < n {
		if err := c.readRecord(); err != nil {
			return err
		}
	}
	return nil
}

// readHandshake reads the next handshake message from
// the record layer. If transcript is non-nil, the message
// is written to the passed transcriptHash.
func (c *Conn) readHandshake(transcript transcriptHash) (any, error) {
	if err := c.readHandshakeBytes(4); err != nil {
		return nil, err
	}
	data := c.hand.Bytes()

	maxHandshakeSize := maxHandshake
	// hasVers indicates we're past the first message, forcing someone trying to
	// make us just allocate a large buffer to at least do the initial part of
	// the handshake first.
	if c.haveVers && data[0] == typeCertificate {
		// Since certificate messages are likely to be the only messages that
		// can be larger than maxHandshake, we use a special limit for just
		// those messages.
		maxHandshakeSize = maxHandshakeCertificateMsg
	}

	n := int(data[1])<<16 | int(data[2])<<8 | int(data[3])
	if n > maxHandshakeSize {
		c.sendAlertLocked(alertInternalError)
		return nil, c.in.setErrorLocked(fmt.Errorf("tls: handshake message of length %d bytes exceeds maximum of %d bytes", n, maxHandshakeSize))
	}
	if err := c.readHandshakeBytes(4 + n); err != nil {
		return nil, err
	}
	data = c.hand.Next(4 + n)
	return c.unmarshalHandshakeMessage(data, transcript)
}

func (c *Conn) unmarshalHandshakeMessage(data []byte, transcript transcriptHash) (handshakeMessage, error) {
	var m handshakeMessage
	switch data[0] {
	case typeHelloRequest:
		m = new(helloRequestMsg)
	case typeClientHello:
		m = new(clientHelloMsg)
	case typeServerHello:
		m = new(serverHelloMsg)
	case typeNewSessionTicket:
		if c.vers == VersionTLS13 {
			m = new(newSessionTicketMsgTLS13)
		} else {
			m = new(newSessionTicketMsg)
		}
	case typeCertificate:
		if c.vers == VersionTLS13 {
			m = new(certificateMsgTLS13)
		} else {
			m = new(certificateMsg)
		}
	case typeCertificateRequest:
		if c.vers == VersionTLS13 {
			m = new(certificateRequestMsgTLS13)
		} else {
			m = &certificateRequestMsg{
				hasSignatureAlgorithm: c.vers >= VersionTLS12,
			}
		}
	case typeCertificateStatus:
		m = new(certificateStatusMsg)
	case typeServerKeyExchange:
		m = new(serverKeyExchangeMsg)
	case typeServerHelloDone:
		m = new(serverHelloDoneMsg)
	case typeClientKeyExchange:
		m = new(clientKeyExchangeMsg)
	case typeCertificateVerify:
		m = &certificateVerifyMsg{
			hasSignatureAlgorithm: c.vers >= VersionTLS12,
		}
	case typeFinished:
		m = new(finishedMsg)
	// [uTLS] Commented typeEncryptedExtensions to force
	// utlsHandshakeMessageType to handle it
	// case typeEncryptedExtensions:
	// 	m = new(encryptedExtensionsMsg)
	case typeEndOfEarlyData:
		m = new(endOfEarlyDataMsg)
	case typeKeyUpdate:
		m = new(keyUpdateMsg)
	default:
		// [UTLS SECTION BEGINS]
		var err error
		m, err = c.utlsHandshakeMessageType(data[0]) // see u_conn.go
		if err == nil {
			break
		}
		// [UTLS SECTION ENDS]
		return nil, c.in.setErrorLocked(c.sendAlert(alertUnexpectedMessage))
	}

	// The handshake message unmarshalers
	// expect to be able to keep references to data,
	// so pass in a fresh copy that won't be overwritten.
	data = append([]byte(nil), data...)

	if !m.unmarshal(data) {
		return nil, c.in.setErrorLocked(c.sendAlert(alertUnexpectedMessage))
	}

	if transcript != nil {
		transcript.Write(data)
	}

	return m, nil
}

var (
	errShutdown = errors.New("tls: protocol is shutdown")
)

// Write writes data to the connection.
//
// As Write calls [Conn.Handshake], in order to prevent indefinite blocking a deadline
// must be set for both [Conn.Read] and Write before Write is called when the handshake
// has not yet completed. See [Conn.SetDeadline], [Conn.SetReadDeadline], and
// [Conn.SetWriteDeadline].
func (c *Conn) Write(b []byte) (int, error) {
	// interlock with Close below
	for {
		x := c.activeCall.Load()
		if x&1 != 0 {
			return 0, net.ErrClosed
		}
		if c.activeCall.CompareAndSwap(x, x+2) {
			break
		}
	}
	defer c.activeCall.Add(-2)

	if err := c.Handshake(); err != nil {
		return 0, err
	}

	c.out.Lock()
	defer c.out.Unlock()

	if err := c.out.err; err != nil {
		return 0, err
	}

	if !c.isHandshakeComplete.Load() {
		return 0, alertInternalError
	}

	if c.closeNotifySent {
		return 0, errShutdown
	}

	// TLS 1.0 is susceptible to a chosen-plaintext
	// attack when using block mode ciphers due to predictable IVs.
	// This can be prevented by splitting each Application Data
	// record into two records, effectively randomizing the IV.
	//
	// https://www.openssl.org/~bodo/tls-cbc.txt
	// https://bugzilla.mozilla.org/show_bug.cgi?id=665814
	// https://www.imperialviolet.org/2012/01/15/beastfollowup.html

	var m int
	if len(b) > 1 && c.vers == VersionTLS10 {
		if _, ok := c.out.cipher.(cipher.BlockMode); ok {
			n, err := c.writeRecordLocked(recordTypeApplicationData, b[:1])
			if err != nil {
				return n, c.out.setErrorLocked(err)
			}
			m, b = 1, b[1:]
		}
	}

	n, err := c.writeRecordLocked(recordTypeApplicationData, b)
	return n + m, c.out.setErrorLocked(err)
}

// handleRenegotiation processes a HelloRequest handshake message.
func (c *Conn) handleRenegotiation() error {
	if c.vers == VersionTLS13 {
		return errors.New("tls: internal error: unexpected renegotiation")
	}

	msg, err := c.readHandshake(nil)
	if err != nil {
		return err
	}

	helloReq, ok := msg.(*helloRequestMsg)
	if !ok {
		c.sendAlert(alertUnexpectedMessage)
		return unexpectedMessageError(helloReq, msg)
	}

	if !c.isClient {
		return c.sendAlert(alertNoRenegotiation)
	}

	switch c.config.Renegotiation {
	case RenegotiateNever:
		return c.sendAlert(alertNoRenegotiation)
	case RenegotiateOnceAsClient:
		if c.handshakes > 1 {
			return c.sendAlert(alertNoRenegotiation)
		}
	case RenegotiateFreelyAsClient:
		// Ok.
	default:
		c.sendAlert(alertInternalError)
		return errors.New("tls: unknown Renegotiation value")
	}

	c.handshakeMutex.Lock()
	defer c.handshakeMutex.Unlock()

	c.isHandshakeComplete.Store(false)
	if c.handshakeErr = c.clientHandshake(context.Background()); c.handshakeErr == nil {
		c.handshakes++
	}
	return c.handshakeErr
}

// handlePostHandshakeMessage processes a handshake message arrived after the
// handshake is complete. Up to TLS 1.2, it indicates the start of a renegotiation.
func (c *Conn) handlePostHandshakeMessage() error {
	if c.vers != VersionTLS13 {
		return c.handleRenegotiation()
	}

	msg, err := c.readHandshake(nil)
	if err != nil {
		return err
	}
	c.retryCount++
	if c.retryCount > maxUselessRecords {
		c.sendAlert(alertUnexpectedMessage)
		return c.in.setErrorLocked(errors.New("tls: too many non-advancing records"))
	}

	switch msg := msg.(type) {
	case *newSessionTicketMsgTLS13:
		return c.handleNewSessionTicket(msg)
	case *keyUpdateMsg:
		return c.handleKeyUpdate(msg)
	}
	// The QUIC layer is supposed to treat an unexpected post-handshake CertificateRequest
	// as a QUIC-level PROTOCOL_VIOLATION error (RFC 9001, Section 4.4). Returning an
	// unexpected_message alert here doesn't provide it with enough information to distinguish
	// this condition from other unexpected messages. This is probably fine.
	c.sendAlert(alertUnexpectedMessage)
	return fmt.Errorf("tls: received unexpected handshake message of type %T", msg)
}

func (c *Conn) handleKeyUpdate(keyUpdate *keyUpdateMsg) error {
	if c.quic != nil {
		c.sendAlert(alertUnexpectedMessage)
		return c.in.setErrorLocked(errors.New("tls: received unexpected key update message"))
	}

	cipherSuite := cipherSuiteTLS13ByID(c.cipherSuite)
	if cipherSuite == nil {
		return c.in.setErrorLocked(c.sendAlert(alertInternalError))
	}

	newSecret := cipherSuite.nextTrafficSecret(c.in.trafficSecret)
	c.in.setTrafficSecret(cipherSuite, QUICEncryptionLevelInitial, newSecret)

	if keyUpdate.updateRequested {
		c.out.Lock()
		defer c.out.Unlock()

		msg := &keyUpdateMsg{}
		msgBytes, err := msg.marshal()
		if err != nil {
			return err
		}
		_, err = c.writeRecordLocked(recordTypeHandshake, msgBytes)
		if err != nil {
			// Surface the error at the next write.
			c.out.setErrorLocked(err)
			return nil
		}

		newSecret := cipherSuite.nextTrafficSecret(c.out.trafficSecret)
		c.out.setTrafficSecret(cipherSuite, QUICEncryptionLevelInitial, newSecret)
	}

	return nil
}

// Read reads data from the connection.
//
// As Read calls [Conn.Handshake], in order to prevent indefinite blocking a deadline
// must be set for both Read and [Conn.Write] before Read is called when the handshake
// has not yet completed. See [Conn.SetDeadline], [Conn.SetReadDeadline], and
// [Conn.SetWriteDeadline].
func (c *Conn) Read(b []byte) (int, error) {
	if err := c.Handshake(); err != nil {
		return 0, err
	}
	if len(b) == 0 {
		// Put this after Handshake, in case people were calling
		// Read(nil) for the side effect of the Handshake.
		return 0, nil
	}

	c.in.Lock()
	defer c.in.Unlock()

	for c.input.Len() == 0 {
		if err := c.readRecord(); err != nil {
			return 0, err
		}
		for c.hand.Len() > 0 {
			if err := c.handlePostHandshakeMessage(); err != nil {
				return 0, err
			}
		}
	}

	n, _ := c.input.Read(b)

	// If a close-notify alert is waiting, read it so that we can return (n,
	// EOF) instead of (n, nil), to signal to the HTTP response reading
	// goroutine that the connection is now closed. This eliminates a race
	// where the HTTP response reading goroutine would otherwise not observe
	// the EOF until its next read, by which time a client goroutine might
	// have already tried to reuse the HTTP connection for a new request.
	// See https://golang.org/cl/76400046 and https://golang.org/issue/3514
	if n != 0 && c.input.Len() == 0 && c.rawInput.Len() > 0 &&
		recordType(c.rawInput.Bytes()[0]) == recordTypeAlert {
		if err := c.readRecord(); err != nil {
			return n, err // will be io.EOF on closeNotify
		}
	}

	return n, nil
}

// Close closes the connection.
func (c *Conn) Close() error {
	// Interlock with Conn.Write above.
	var x int32
	for {
		x = c.activeCall.Load()
		if x&1 != 0 {
			return net.ErrClosed
		}
		if c.activeCall.CompareAndSwap(x, x|1) {
			break
		}
	}
	if x != 0 {
		// io.Writer and io.Closer should not be used concurrently.
		// If Close is called while a Write is currently in-flight,
		// interpret that as a sign that this Close is really just
		// being used to break the Write and/or clean up resources and
		// avoid sending the alertCloseNotify, which may block
		// waiting on handshakeMutex or the c.out mutex.
		return c.conn.Close()
	}

	var alertErr error
	if c.isHandshakeComplete.Load() {
		if err := c.closeNotify(); err != nil {
			alertErr = fmt.Errorf("tls: failed to send closeNotify alert (but connection was closed anyway): %w", err)
		}
	}

	if err := c.conn.Close(); err != nil {
		return err
	}
	return alertErr
}

var errEarlyCloseWrite = errors.New("tls: CloseWrite called before handshake complete")

// CloseWrite shuts down the writing side of the connection. It should only be
// called once the handshake has completed and does not call CloseWrite on the
// underlying connection. Most callers should just use [Conn.Close].
func (c *Conn) CloseWrite() error {
	if !c.isHandshakeComplete.Load() {
		return errEarlyCloseWrite
	}

	return c.closeNotify()
}

func (c *Conn) closeNotify() error {
	c.out.Lock()
	defer c.out.Unlock()

	if !c.closeNotifySent {
		// Set a Write Deadline to prevent possibly blocking forever.
		c.SetWriteDeadline(time.Now().Add(time.Second * 5))
		c.closeNotifyErr = c.sendAlertLocked(alertCloseNotify)
		c.closeNotifySent = true
		// Any subsequent writes will fail.
		c.SetWriteDeadline(time.Now())
	}
	return c.closeNotifyErr
}

// Handshake runs the client or server handshake
// protocol if it has not yet been run.
//
// Most uses of this package need not call Handshake explicitly: the
// first [Conn.Read] or [Conn.Write] will call it automatically.
//
// For control over canceling or setting a timeout on a handshake, use
// [Conn.HandshakeContext] or the [Dialer]'s DialContext method instead.
//
// In order to avoid denial of service attacks, the maximum RSA key size allowed
// in certificates sent by either the TLS server or client is limited to 8192
// bits. This limit can be overridden by setting tlsmaxrsasize in the GODEBUG
// environment variable (e.g. GODEBUG=tlsmaxrsasize=4096).
func (c *Conn) Handshake() error {
	return c.HandshakeContext(context.Background())
}

// HandshakeContext runs the client or server handshake
// protocol if it has not yet been run.
//
// The provided Context must be non-nil. If the context is canceled before
// the handshake is complete, the handshake is interrupted and an error is returned.
// Once the handshake has completed, cancellation of the context will not affect the
// connection.
//
// Most uses of this package need not call HandshakeContext explicitly: the
// first [Conn.Read] or [Conn.Write] will call it automatically.
func (c *Conn) HandshakeContext(ctx context.Context) error {
	// Delegate to unexported method for named return
	// without confusing documented signature.
	return c.handshakeContext(ctx)
}

func (c *Conn) handshakeContext(ctx context.Context) (ret error) {
	// Fast sync/atomic-based exit if there is no handshake in flight and the
	// last one succeeded without an error. Avoids the expensive context setup
	// and mutex for most Read and Write calls.
	if c.isHandshakeComplete.Load() {
		return nil
	}

	handshakeCtx, cancel := context.WithCancel(ctx)
	// Note: defer this before starting the "interrupter" goroutine
	// so that we can tell the difference between the input being canceled and
	// this cancellation. In the former case, we need to close the connection.
	defer cancel()

	if c.quic != nil {
		c.quic.cancelc = handshakeCtx.Done()
		c.quic.cancel = cancel
	} else if ctx.Done() != nil {
		// Start the "interrupter" goroutine, if this context might be canceled.
		// (The background context cannot).
		//
		// The interrupter goroutine waits for the input context to be done and
		// closes the connection if this happens before the function returns.
		done := make(chan struct{})
		interruptRes := make(chan error, 1)
		defer func() {
			close(done)
			if ctxErr := <-interruptRes; ctxErr != nil {
				// Return context error to user.
				ret = ctxErr
			}
		}()
		go func() {
			select {
			case <-handshakeCtx.Done():
				// Close the connection, discarding the error
				_ = c.conn.Close()
				interruptRes <- handshakeCtx.Err()
			case <-done:
				interruptRes <- nil
			}
		}()
	}

	c.handshakeMutex.Lock()
	defer c.handshakeMutex.Unlock()

	if err := c.handshakeErr; err != nil {
		return err
	}
	if c.isHandshakeComplete.Load() {
		return nil
	}

	c.in.Lock()
	defer c.in.Unlock()

	c.handshakeErr = c.handshakeFn(handshakeCtx)
	if c.handshakeErr == nil {
		c.handshakes++
	} else {
		// If an error occurred during the handshake try to flush the
		// alert that might be left in the buffer.
		c.flush()
	}

	if c.handshakeErr == nil && !c.isHandshakeComplete.Load() {
		c.handshakeErr = errors.New("tls: internal error: handshake should have had a result")
	}
	if c.handshakeErr != nil && c.isHandshakeComplete.Load() {
		panic("tls: internal error: handshake returned an error but is marked successful")
	}

	if c.quic != nil {
		if c.handshakeErr == nil {
			c.quicHandshakeComplete()
			// Provide the 1-RTT read secret now that the handshake is complete.
			// The QUIC layer MUST NOT decrypt 1-RTT packets prior to completing
			// the handshake (RFC 9001, Section 5.7).
			c.quicSetReadSecret(QUICEncryptionLevelApplication, c.cipherSuite, c.in.trafficSecret)
		} else {
			var a alert
			c.out.Lock()
			if !errors.As(c.out.err, &a) {
				a = alertInternalError
			}
			c.out.Unlock()
			// Return an error which wraps both the handshake error and
			// any alert error we may have sent, or alertInternalError
			// if we didn't send an alert.
			// Truncate the text of the alert to 0 characters.
			c.handshakeErr = fmt.Errorf("%w%.0w", c.handshakeErr, AlertError(a))
		}
		close(c.quic.blockedc)
		close(c.quic.signalc)
	}

	return c.handshakeErr
}

// ConnectionState returns basic TLS details about the connection.
func (c *Conn) ConnectionState() ConnectionState {
	c.handshakeMutex.Lock()
	defer c.handshakeMutex.Unlock()
	return c.connectionStateLocked()
}

// var tlsunsafeekm = godebug.New("tlsunsafeekm") // [uTLS] unsupportted

func (c *Conn) connectionStateLocked() ConnectionState {
	var state ConnectionState
	state.HandshakeComplete = c.isHandshakeComplete.Load()
	state.Version = c.vers
	state.NegotiatedProtocol = c.clientProtocol
	state.DidResume = c.didResume
	state.testingOnlyDidHRR = c.didHRR
	// c.curveID is not set on TLS 1.0–1.2 resumptions. Fix that before exposing it.
	state.testingOnlyCurveID = c.curveID
	state.NegotiatedProtocolIsMutual = true
	state.ServerName = c.serverName
	state.CipherSuite = c.cipherSuite
	state.PeerCertificates = c.peerCertificates
	state.VerifiedChains = c.verifiedChains
	state.SignedCertificateTimestamps = c.scts
	state.OCSPResponse = c.ocspResponse
	if (!c.didResume || c.extMasterSecret) && c.vers != VersionTLS13 {
		if c.clientFinishedIsFirst {
			state.TLSUnique = c.clientFinished[:]
		} else {
			state.TLSUnique = c.serverFinished[:]
		}
	}
	if c.config.Renegotiation != RenegotiateNever {
		state.ekm = noEKMBecauseRenegotiation
	} else if c.vers != VersionTLS13 && !c.extMasterSecret {
		state.ekm = func(label string, context []byte, length int) ([]byte, error) {
			// [uTLS SECTION START]
			// Disabling unsupported godebug package
			// if tlsunsafeekm.Value() == "1" {
			// 	tlsunsafeekm.IncNonDefault()
			// 	return c.ekm(label, context, length)
			// }
			// [uTLS SECTION END]
			return noEKMBecauseNoEMS(label, context, length)
		}
	} else {
		state.ekm = c.ekm
	}
<<<<<<< HEAD
	// [UTLS SECTION START]
	c.utlsConnectionStateLocked(&state)
	// [UTLS SECTION END]
=======
	state.ECHAccepted = c.echAccepted
>>>>>>> 6b21c9a4
	return state
}

// OCSPResponse returns the stapled OCSP response from the TLS server, if
// any. (Only valid for client connections.)
func (c *Conn) OCSPResponse() []byte {
	c.handshakeMutex.Lock()
	defer c.handshakeMutex.Unlock()

	return c.ocspResponse
}

// VerifyHostname checks that the peer certificate chain is valid for
// connecting to host. If so, it returns nil; if not, it returns an error
// describing the problem.
func (c *Conn) VerifyHostname(host string) error {
	c.handshakeMutex.Lock()
	defer c.handshakeMutex.Unlock()
	if !c.isClient {
		return errors.New("tls: VerifyHostname called on TLS server connection")
	}
	if !c.isHandshakeComplete.Load() {
		return errors.New("tls: handshake has not yet been performed")
	}
	if len(c.verifiedChains) == 0 {
		return errors.New("tls: handshake did not verify certificate chain")
	}
	return c.peerCertificates[0].VerifyHostname(host)
}<|MERGE_RESOLUTION|>--- conflicted
+++ resolved
@@ -1666,13 +1666,10 @@
 	} else {
 		state.ekm = c.ekm
 	}
-<<<<<<< HEAD
+	state.ECHAccepted = c.echAccepted
 	// [UTLS SECTION START]
 	c.utlsConnectionStateLocked(&state)
 	// [UTLS SECTION END]
-=======
-	state.ECHAccepted = c.echAccepted
->>>>>>> 6b21c9a4
 	return state
 }
 
