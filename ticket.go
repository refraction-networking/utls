// Copyright 2012 The Go Authors. All rights reserved.
// Use of this source code is governed by a BSD-style
// license that can be found in the LICENSE file.

package tls

import (
	"bytes"
	"crypto/aes"
	"crypto/cipher"
	"crypto/hmac"
	"crypto/sha256"
	"crypto/subtle"
	"errors"
	"io"

	"golang.org/x/crypto/cryptobyte"
)

// sessionState contains the information that is serialized into a session
// ticket in order to later resume a connection.
type sessionState struct {
	vers         uint16
	cipherSuite  uint16
	createdAt    uint64
	masterSecret []byte // opaque master_secret<1..2^16-1>;
	// struct { opaque certificate<1..2^24-1> } Certificate;
	certificates [][]byte // Certificate certificate_list<0..2^24-1>;

	// usedOldKey is true if the ticket from which this session came from
	// was encrypted with an older key and thus should be refreshed.
	usedOldKey bool
}

func (m *sessionState) marshal() ([]byte, error) {
	var b cryptobyte.Builder
	b.AddUint16(m.vers)
	b.AddUint16(m.cipherSuite)
	addUint64(&b, m.createdAt)
	b.AddUint16LengthPrefixed(func(b *cryptobyte.Builder) {
		b.AddBytes(m.masterSecret)
	})
	b.AddUint24LengthPrefixed(func(b *cryptobyte.Builder) {
		for _, cert := range m.certificates {
			b.AddUint24LengthPrefixed(func(b *cryptobyte.Builder) {
				b.AddBytes(cert)
			})
		}
	})
	return b.Bytes()
}

func (m *sessionState) unmarshal(data []byte) bool {
	*m = sessionState{usedOldKey: m.usedOldKey}
	s := cryptobyte.String(data)
	if ok := s.ReadUint16(&m.vers) &&
		s.ReadUint16(&m.cipherSuite) &&
		readUint64(&s, &m.createdAt) &&
		readUint16LengthPrefixed(&s, &m.masterSecret) &&
		len(m.masterSecret) != 0; !ok {
		return false
	}
	var certList cryptobyte.String
	if !s.ReadUint24LengthPrefixed(&certList) {
		return false
	}
	for !certList.Empty() {
		var cert []byte
		if !readUint24LengthPrefixed(&certList, &cert) {
			return false
		}
		m.certificates = append(m.certificates, cert)
	}
	return s.Empty()
}

// sessionStateTLS13 is the content of a TLS 1.3 session ticket. Its first
// version (revision = 0) doesn't carry any of the information needed for 0-RTT
// validation and the nonce is always empty.
type sessionStateTLS13 struct {
	// uint8 version  = 0x0304;
	// uint8 revision = 0;
	cipherSuite      uint16
	createdAt        uint64
	resumptionSecret []byte      // opaque resumption_master_secret<1..2^8-1>;
	certificate      Certificate // CertificateEntry certificate_list<0..2^24-1>;
}

func (m *sessionStateTLS13) marshal() ([]byte, error) {
	var b cryptobyte.Builder
	b.AddUint16(VersionTLS13)
	b.AddUint8(0) // revision
	b.AddUint16(m.cipherSuite)
	addUint64(&b, m.createdAt)
	b.AddUint8LengthPrefixed(func(b *cryptobyte.Builder) {
		b.AddBytes(m.resumptionSecret)
	})
	marshalCertificate(&b, m.certificate)
	return b.Bytes()
}

func (m *sessionStateTLS13) unmarshal(data []byte) bool {
	*m = sessionStateTLS13{}
	s := cryptobyte.String(data)
	var version uint16
	var revision uint8
	return s.ReadUint16(&version) &&
		version == VersionTLS13 &&
		s.ReadUint8(&revision) &&
		revision == 0 &&
		s.ReadUint16(&m.cipherSuite) &&
		readUint64(&s, &m.createdAt) &&
		readUint8LengthPrefixed(&s, &m.resumptionSecret) &&
		len(m.resumptionSecret) != 0 &&
		unmarshalCertificate(&s, &m.certificate) &&
		s.Empty()
}

func (c *Conn) encryptTicket(state []byte) ([]byte, error) {
	if len(c.ticketKeys) == 0 {
		return nil, errors.New("tls: internal error: session ticket keys unavailable")
	}

	encrypted := make([]byte, ticketKeyNameLen+aes.BlockSize+len(state)+sha256.Size)
	keyName := encrypted[:ticketKeyNameLen]
	iv := encrypted[ticketKeyNameLen : ticketKeyNameLen+aes.BlockSize]
	macBytes := encrypted[len(encrypted)-sha256.Size:]

	if _, err := io.ReadFull(c.config.rand(), iv); err != nil {
		return nil, err
	}
	key := c.ticketKeys[0]
	copy(keyName, key.keyName[:])
	block, err := aes.NewCipher(key.aesKey[:])
	if err != nil {
		return nil, errors.New("tls: failed to create cipher while encrypting ticket: " + err.Error())
	}
	cipher.NewCTR(block, iv).XORKeyStream(encrypted[ticketKeyNameLen+aes.BlockSize:], state)

	mac := hmac.New(sha256.New, key.hmacKey[:])
	mac.Write(encrypted[:len(encrypted)-sha256.Size])
	mac.Sum(macBytes[:0])

	return encrypted, nil
}

// [uTLS] added exported DecryptTicketWith func below
func (c *Conn) decryptTicket(encrypted []byte) (plaintext []byte, usedOldKey bool) {
<<<<<<< HEAD
	tks := ticketKeys(c.config.ticketKeys()).ToPublic()
	return DecryptTicketWith(encrypted, tks)
}

// DecryptTicketWith decrypts an encrypted session ticket
// using a TicketKeys (ie []TicketKey) structs
//
// usedOldKey will be true if the key used for decryption is
// not the first in the []TicketKey slice
//
// [uTLS] changed to be made public and take a TicketKeys instead of use a Conn receiver
func DecryptTicketWith(encrypted []byte, tks TicketKeys) (plaintext []byte, usedOldKey bool) {
=======
>>>>>>> d73321bb
	if len(encrypted) < ticketKeyNameLen+aes.BlockSize+sha256.Size {
		return nil, false
	}

	keyName := encrypted[:ticketKeyNameLen]
	iv := encrypted[ticketKeyNameLen : ticketKeyNameLen+aes.BlockSize]
	macBytes := encrypted[len(encrypted)-sha256.Size:]
	ciphertext := encrypted[ticketKeyNameLen+aes.BlockSize : len(encrypted)-sha256.Size]

	keyIndex := -1
	for i, candidateKey := range c.ticketKeys {
		if bytes.Equal(keyName, candidateKey.keyName[:]) {
			keyIndex = i
			break
		}
	}
	if keyIndex == -1 {
		return nil, false
	}
	key := &c.ticketKeys[keyIndex]

	mac := hmac.New(sha256.New, key.hmacKey[:])
	mac.Write(encrypted[:len(encrypted)-sha256.Size])
	expected := mac.Sum(nil)

	if subtle.ConstantTimeCompare(macBytes, expected) != 1 {
		return nil, false
	}

	block, err := aes.NewCipher(key.aesKey[:])
	if err != nil {
		return nil, false
	}
	plaintext = make([]byte, len(ciphertext))
	cipher.NewCTR(block, iv).XORKeyStream(plaintext, ciphertext)

	return plaintext, keyIndex > 0
}

// DecryptTicketWith decrypts an encrypted session ticket
// using a TicketKeys (ie []TicketKey) struct
//
// usedOldKey will be true if the key used for decryption is
// not the first in the []TicketKey slice
//
// [uTLS] changed to be made public and take a TicketKeys and use a fake conn receiver
func DecryptTicketWith(encrypted []byte, tks TicketKeys) (plaintext []byte, usedOldKey bool) {
	// create fake conn
	c := &Conn{
		ticketKeys: tks.ToPrivate(),
	}

	return c.decryptTicket(encrypted)
}<|MERGE_RESOLUTION|>--- conflicted
+++ resolved
@@ -146,21 +146,6 @@
 
 // [uTLS] added exported DecryptTicketWith func below
 func (c *Conn) decryptTicket(encrypted []byte) (plaintext []byte, usedOldKey bool) {
-<<<<<<< HEAD
-	tks := ticketKeys(c.config.ticketKeys()).ToPublic()
-	return DecryptTicketWith(encrypted, tks)
-}
-
-// DecryptTicketWith decrypts an encrypted session ticket
-// using a TicketKeys (ie []TicketKey) structs
-//
-// usedOldKey will be true if the key used for decryption is
-// not the first in the []TicketKey slice
-//
-// [uTLS] changed to be made public and take a TicketKeys instead of use a Conn receiver
-func DecryptTicketWith(encrypted []byte, tks TicketKeys) (plaintext []byte, usedOldKey bool) {
-=======
->>>>>>> d73321bb
 	if len(encrypted) < ticketKeyNameLen+aes.BlockSize+sha256.Size {
 		return nil, false
 	}
