--- conflicted
+++ resolved
@@ -101,10 +101,6 @@
 	extensionCertificateAuthorities  uint16 = 47
 	extensionSignatureAlgorithmsCert uint16 = 50
 	extensionKeyShare                uint16 = 51
-<<<<<<< HEAD
-	extensionNextProtoNeg            uint16 = 13172 // not IANA assigned // Pending discussion on whether or not remove this. crypto/tls removed it on Nov 21, 2019.
-=======
->>>>>>> 85d7377a
 	extensionRenegotiationInfo       uint16 = 0xff01
 )
 
@@ -241,13 +237,10 @@
 	// Deprecated: this value is always true.
 	NegotiatedProtocolIsMutual bool
 
-<<<<<<< HEAD
 	// PeerApplicationSettings is the Application-Layer Protocol Settings (ALPS)
 	// provided by peer.
 	PeerApplicationSettings []byte // [uTLS]
 
-=======
->>>>>>> 85d7377a
 	// ServerName is the value of the Server Name Indication extension sent by
 	// the client. It's available both on the server and on the client side.
 	ServerName string
@@ -662,7 +655,6 @@
 	// testing or in combination with VerifyConnection or VerifyPeerCertificate.
 	InsecureSkipVerify bool
 
-<<<<<<< HEAD
 	// InsecureServerNameToVerify is used to verify the hostname on the returned
 	// certificates. It is intended to use with spoofed ServerName.
 	// If InsecureServerNameToVerify is "*", crypto/tls will do normal
@@ -671,8 +663,6 @@
 	// This field is ignored when InsecureSkipVerify is true.
 	InsecureServerNameToVerify string // [uTLS]
 
-=======
->>>>>>> 85d7377a
 	// CipherSuites is a list of enabled TLS 1.0–1.2 cipher suites. The order of
 	// the list is ignored. Note that TLS 1.3 ciphersuites are not configurable.
 	//
